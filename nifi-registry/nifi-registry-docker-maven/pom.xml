<?xml version="1.0" encoding="UTF-8" ?>
<!--
  Licensed to the Apache Software Foundation (ASF) under one or more
  contributor license agreements.  See the NOTICE file distributed with
  this work for additional information regarding copyright ownership.
  The ASF licenses this file to You under the Apache License, Version 2.0
  (the "License"); you may not use this file except in compliance with
  the License.  You may obtain a copy of the License at
      http://www.apache.org/licenses/LICENSE-2.0
  Unless required by applicable law or agreed to in writing, software
  distributed under the License is distributed on an "AS IS" BASIS,
  WITHOUT WARRANTIES OR CONDITIONS OF ANY KIND, either express or implied.
  See the License for the specific language governing permissions and
  limitations under the License.
-->
<project xmlns="http://maven.apache.org/POM/4.0.0" xmlns:xsi="http://www.w3.org/2001/XMLSchema-instance" xsi:schemaLocation="http://maven.apache.org/POM/4.0.0 https://maven.apache.org/xsd/maven-4.0.0.xsd">
    <parent>
        <groupId>org.apache.nifi.registry</groupId>
        <artifactId>nifi-registry</artifactId>
        <version>1.18.0</version>
    </parent>
    
    <modelVersion>4.0.0</modelVersion>
    <packaging>pom</packaging>
    
    <artifactId>nifi-registry-docker-maven</artifactId>
<<<<<<< HEAD
    <groupId>org.apache.nifi.registry</groupId>
    <version>1.18.0</version>
=======
>>>>>>> 109e54cd

    <modules>
        <module>dockermaven</module>
    </modules>
</project><|MERGE_RESOLUTION|>--- conflicted
+++ resolved
@@ -24,11 +24,6 @@
     <packaging>pom</packaging>
     
     <artifactId>nifi-registry-docker-maven</artifactId>
-<<<<<<< HEAD
-    <groupId>org.apache.nifi.registry</groupId>
-    <version>1.18.0</version>
-=======
->>>>>>> 109e54cd
 
     <modules>
         <module>dockermaven</module>
