--- conflicted
+++ resolved
@@ -17,10 +17,6 @@
         <groupId>org.apache.nifi.registry</groupId>
         <version>1.18.0</version>
     </parent>
-<<<<<<< HEAD
-    <version>1.18.0</version>
-=======
->>>>>>> 109e54cd
 
     <artifactId>dockermaven</artifactId>
 
