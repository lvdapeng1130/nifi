--- conflicted
+++ resolved
@@ -22,10 +22,6 @@
         <version>1.18.0</version>
     </parent>
     <artifactId>nifi-registry-web-api</artifactId>
-<<<<<<< HEAD
-    <version>1.18.0</version>
-=======
->>>>>>> 109e54cd
     <packaging>war</packaging>
 
     <properties>
@@ -355,14 +351,11 @@
             <groupId>org.apache.nifi.registry</groupId>
             <artifactId>nifi-registry-revision-entity-service</artifactId>
             <version>1.18.0</version>
-<<<<<<< HEAD
-=======
         </dependency>
         <dependency>
             <groupId>org.apache.nifi</groupId>
             <artifactId>nifi-property-utils</artifactId>
             <scope>provided</scope> <!-- will be in lib dir -->
->>>>>>> 109e54cd
         </dependency>
         <dependency>
             <groupId>org.apache.nifi.registry</groupId>
