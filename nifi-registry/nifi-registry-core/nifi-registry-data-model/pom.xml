<?xml version="1.0" encoding="UTF-8"?>
<!-- Licensed to the Apache Software Foundation (ASF) under one or more contributor 
    license agreements. See the NOTICE file distributed with this work for additional 
    information regarding copyright ownership. The ASF licenses this file to 
    You under the Apache License, Version 2.0 (the "License"); you may not use 
    this file except in compliance with the License. You may obtain a copy of 
    the License at http://www.apache.org/licenses/LICENSE-2.0 Unless required 
    by applicable law or agreed to in writing, software distributed under the 
    License is distributed on an "AS IS" BASIS, WITHOUT WARRANTIES OR CONDITIONS 
    OF ANY KIND, either express or implied. See the License for the specific 
    language governing permissions and limitations under the License. -->
<project xmlns="http://maven.apache.org/POM/4.0.0" xmlns:xsi="http://www.w3.org/2001/XMLSchema-instance" xsi:schemaLocation="http://maven.apache.org/POM/4.0.0 https://maven.apache.org/xsd/maven-4.0.0.xsd">
    <modelVersion>4.0.0</modelVersion>
    <parent>
        <groupId>org.apache.nifi.registry</groupId>
        <artifactId>nifi-registry-core</artifactId>
        <version>1.18.0</version>
    </parent>
    
    <artifactId>nifi-registry-data-model</artifactId>
    <packaging>jar</packaging>
    
    <dependencies>
        <dependency>
            <groupId>io.swagger</groupId>
            <artifactId>swagger-annotations</artifactId>
        </dependency>
        <dependency>
            <groupId>javax.validation</groupId>
            <artifactId>validation-api</artifactId>
        </dependency>
        <dependency>
            <groupId>javax.ws.rs</groupId>
            <artifactId>javax.ws.rs-api</artifactId>
        </dependency>
        <dependency>
            <groupId>org.apache.nifi</groupId>
            <artifactId>nifi-api</artifactId>
            <version>1.18.0</version>
        </dependency>
        <dependency>
            <groupId>org.apache.nifi.registry</groupId>
            <artifactId>nifi-registry-revision-entity-model</artifactId>
            <version>1.18.0</version>
<<<<<<< HEAD
=======
        </dependency>
        <dependency>
            <groupId>org.apache.nifi</groupId>
            <artifactId>nifi-extension-manifest-model</artifactId>
            <version>1.18.0</version>
>>>>>>> 109e54cd
        </dependency>
    </dependencies>

    <profiles>
        <profile>
            <!-- This profile provides configuration to allow NiFi Registry to be compiled on JDKs above 1.8. -->
            <id>jigsaw</id>
            <activation>
                <jdk>(1.8,)</jdk>
            </activation>
            <dependencies>
                <dependency>
                    <groupId>jakarta.xml.bind</groupId>
                    <artifactId>jakarta.xml.bind-api</artifactId>
                </dependency>
            </dependencies>
        </profile>
    </profiles>
</project><|MERGE_RESOLUTION|>--- conflicted
+++ resolved
@@ -42,14 +42,11 @@
             <groupId>org.apache.nifi.registry</groupId>
             <artifactId>nifi-registry-revision-entity-model</artifactId>
             <version>1.18.0</version>
-<<<<<<< HEAD
-=======
         </dependency>
         <dependency>
             <groupId>org.apache.nifi</groupId>
             <artifactId>nifi-extension-manifest-model</artifactId>
             <version>1.18.0</version>
->>>>>>> 109e54cd
         </dependency>
     </dependencies>
 
