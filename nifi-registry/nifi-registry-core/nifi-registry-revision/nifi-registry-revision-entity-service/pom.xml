<?xml version="1.0" encoding="UTF-8"?>
<!--
  Licensed to the Apache Software Foundation (ASF) under one or more
  contributor license agreements.  See the NOTICE file distributed with
  this work for additional information regarding copyright ownership.
  The ASF licenses this file to You under the Apache License, Version 2.0
  (the "License"); you may not use this file except in compliance with
  the License.  You may obtain a copy of the License at
      http://www.apache.org/licenses/LICENSE-2.0
  Unless required by applicable law or agreed to in writing, software
  distributed under the License is distributed on an "AS IS" BASIS,
  WITHOUT WARRANTIES OR CONDITIONS OF ANY KIND, either express or implied.
  See the License for the specific language governing permissions and
  limitations under the License.
-->
<project xmlns="http://maven.apache.org/POM/4.0.0" xmlns:xsi="http://www.w3.org/2001/XMLSchema-instance" xsi:schemaLocation="http://maven.apache.org/POM/4.0.0 https://maven.apache.org/xsd/maven-4.0.0.xsd">
    <modelVersion>4.0.0</modelVersion>
    <parent>
        <groupId>org.apache.nifi.registry</groupId>
        <artifactId>nifi-registry-revision</artifactId>
        <version>1.18.0</version>
    </parent>
    <artifactId>nifi-registry-revision-entity-service</artifactId>
    <packaging>jar</packaging>

    <dependencies>
        <dependency>
            <groupId>org.apache.nifi.registry</groupId>
            <artifactId>nifi-registry-revision-entity-model</artifactId>
            <version>1.18.0</version>
        </dependency>
        <dependency>
            <groupId>org.apache.nifi.registry</groupId>
            <artifactId>nifi-registry-revision-common</artifactId>
            <version>1.18.0</version>
<<<<<<< HEAD
        </dependency>
        <!-- Test dependencies -->
        <dependency>
            <groupId>org.slf4j</groupId>
            <artifactId>slf4j-simple</artifactId>
            <version>${org.slf4j.version}</version>
            <scope>test</scope>
=======
>>>>>>> 109e54cd
        </dependency>
    </dependencies>
</project><|MERGE_RESOLUTION|>--- conflicted
+++ resolved
@@ -33,16 +33,6 @@
             <groupId>org.apache.nifi.registry</groupId>
             <artifactId>nifi-registry-revision-common</artifactId>
             <version>1.18.0</version>
-<<<<<<< HEAD
-        </dependency>
-        <!-- Test dependencies -->
-        <dependency>
-            <groupId>org.slf4j</groupId>
-            <artifactId>slf4j-simple</artifactId>
-            <version>${org.slf4j.version}</version>
-            <scope>test</scope>
-=======
->>>>>>> 109e54cd
         </dependency>
     </dependencies>
 </project>