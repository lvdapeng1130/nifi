<?xml version="1.0" encoding="UTF-8"?>
<!--
  Licensed to the Apache Software Foundation (ASF) under one or more
  contributor license agreements.  See the NOTICE file distributed with
  this work for additional information regarding copyright ownership.
  The ASF licenses this file to You under the Apache License, Version 2.0
  (the "License"); you may not use this file except in compliance with
  the License.  You may obtain a copy of the License at
      http://www.apache.org/licenses/LICENSE-2.0
  Unless required by applicable law or agreed to in writing, software
  distributed under the License is distributed on an "AS IS" BASIS,
  WITHOUT WARRANTIES OR CONDITIONS OF ANY KIND, either express or implied.
  See the License for the specific language governing permissions and
  limitations under the License.
-->
<project xmlns="http://maven.apache.org/POM/4.0.0" xmlns:xsi="http://www.w3.org/2001/XMLSchema-instance" xsi:schemaLocation="http://maven.apache.org/POM/4.0.0 https://maven.apache.org/xsd/maven-4.0.0.xsd">
    <modelVersion>4.0.0</modelVersion>
    <parent>
        <groupId>org.apache.nifi.registry</groupId>
        <artifactId>nifi-registry-core</artifactId>
        <version>1.18.0</version>
    </parent>
    <artifactId>nifi-registry-properties</artifactId>
    <packaging>jar</packaging>

    <build>
        <plugins>
            <plugin>
                <groupId>org.codehaus.gmavenplus</groupId>
                <artifactId>gmavenplus-plugin</artifactId>
                <version>1.5</version>
                <executions>
                    <execution>
                        <goals>
                            <goal>addTestSources</goal>
                            <goal>testCompile</goal>
                        </goals>
                    </execution>
                </executions>
            </plugin>
        </plugins>
    </build>

    <dependencies>
        <dependency>
            <groupId>org.apache.nifi</groupId>
            <artifactId>nifi-property-utils</artifactId>
        </dependency>
        <dependency>
            <groupId>org.apache.commons</groupId>
            <artifactId>commons-lang3</artifactId>
        </dependency>
        <dependency>
            <groupId>org.bouncycastle</groupId>
            <artifactId>bcprov-jdk15on</artifactId>
            <version>${org.bouncycastle.version}</version>
        </dependency>
        <dependency>
            <groupId>org.codehaus.groovy</groupId>
            <artifactId>groovy-test</artifactId>
            <scope>test</scope>
        </dependency>
        <dependency>
            <groupId>cglib</groupId>
            <artifactId>cglib-nodep</artifactId>
            <version>2.2.2</version>
            <scope>test</scope>
        </dependency>
        <dependency>
            <groupId>org.mockito</groupId>
            <artifactId>mockito-core</artifactId>
        </dependency>
<<<<<<< HEAD
        <dependency>
            <groupId>org.apache.nifi</groupId>
            <artifactId>nifi-sensitive-property-provider</artifactId>
            <version>1.18.0</version>
            <scope>compile</scope>
        </dependency>
=======
>>>>>>> 109e54cd
    </dependencies>
</project><|MERGE_RESOLUTION|>--- conflicted
+++ resolved
@@ -70,14 +70,5 @@
             <groupId>org.mockito</groupId>
             <artifactId>mockito-core</artifactId>
         </dependency>
-<<<<<<< HEAD
-        <dependency>
-            <groupId>org.apache.nifi</groupId>
-            <artifactId>nifi-sensitive-property-provider</artifactId>
-            <version>1.18.0</version>
-            <scope>compile</scope>
-        </dependency>
-=======
->>>>>>> 109e54cd
     </dependencies>
 </project>