<?xml version="1.0" encoding="UTF-8"?>
<!--
  Licensed to the Apache Software Foundation (ASF) under one or more
  contributor license agreements.  See the NOTICE file distributed with
  this work for additional information regarding copyright ownership.
  The ASF licenses this file to You under the Apache License, Version 2.0
  (the "License"); you may not use this file except in compliance with
  the License.  You may obtain a copy of the License at
      http://www.apache.org/licenses/LICENSE-2.0
  Unless required by applicable law or agreed to in writing, software
  distributed under the License is distributed on an "AS IS" BASIS,
  WITHOUT WARRANTIES OR CONDITIONS OF ANY KIND, either express or implied.
  See the License for the specific language governing permissions and
  limitations under the License.
-->
<project xmlns="http://maven.apache.org/POM/4.0.0" xmlns:xsi="http://www.w3.org/2001/XMLSchema-instance" xsi:schemaLocation="http://maven.apache.org/POM/4.0.0 https://maven.apache.org/xsd/maven-4.0.0.xsd">
    <parent>
        <artifactId>nifi-registry-ranger</artifactId>
        <groupId>org.apache.nifi.registry</groupId>
        <version>1.18.0</version>
    </parent>
    <modelVersion>4.0.0</modelVersion>

    <artifactId>nifi-registry-ranger-assembly</artifactId>
    <packaging>pom</packaging>
    <description>Apache Ranger extension for Apache NiFi Registry</description>

    <dependencies>
        <dependency>
            <groupId>org.apache.nifi.registry</groupId>
            <artifactId>nifi-registry-ranger-plugin</artifactId>
            <version>1.18.0</version>
<<<<<<< HEAD
=======
        </dependency>
        <dependency>
            <groupId>org.slf4j</groupId>
            <artifactId>jcl-over-slf4j</artifactId>
            <scope>runtime</scope>
>>>>>>> 109e54cd
        </dependency>
    </dependencies>

    <build>
        <plugins>
            <plugin>
                <artifactId>maven-assembly-plugin</artifactId>
                <configuration>
                    <attach>true</attach>
                </configuration>
                <executions>
                    <execution>
                        <id>assembly-ranger-extension</id>
                        <goals>
                            <goal>single</goal>
                        </goals>
                        <phase>package</phase>
                        <configuration>
                            <descriptors>
                                <descriptor>src/main/assembly/extension.xml</descriptor>
                            </descriptors>
                            <formats>zip</formats>
                        </configuration>
                    </execution>
                </executions>
            </plugin>
        </plugins>
    </build>

    <profiles>
        <profile>
            <id>targz</id>
            <activation>
                <activeByDefault>false</activeByDefault>
            </activation>
            <build>
                <plugins>
                    <plugin>
                        <artifactId>maven-assembly-plugin</artifactId>
                        <configuration>
                            <attach>true</attach>
                        </configuration>
                        <executions>
                            <execution>
                                <id>assembly-ranger-extension</id>
                                <goals>
                                    <goal>single</goal>
                                </goals>
                                <phase>package</phase>
                                <configuration>
                                    <descriptors>
                                        <descriptor>src/main/assembly/extension.xml</descriptor>
                                    </descriptors>
                                    <formats>tar.gz</formats>
                                </configuration>
                            </execution>
                        </executions>
                    </plugin>
                </plugins>
            </build>
        </profile>
    </profiles>
</project><|MERGE_RESOLUTION|>--- conflicted
+++ resolved
@@ -30,14 +30,11 @@
             <groupId>org.apache.nifi.registry</groupId>
             <artifactId>nifi-registry-ranger-plugin</artifactId>
             <version>1.18.0</version>
-<<<<<<< HEAD
-=======
         </dependency>
         <dependency>
             <groupId>org.slf4j</groupId>
             <artifactId>jcl-over-slf4j</artifactId>
             <scope>runtime</scope>
->>>>>>> 109e54cd
         </dependency>
     </dependencies>
 
