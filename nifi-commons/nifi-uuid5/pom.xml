<?xml version="1.0"?>
<!--
  Licensed to the Apache Software Foundation (ASF) under one or more
  contributor license agreements.  See the NOTICE file distributed with
  this work for additional information regarding copyright ownership.
  The ASF licenses this file to You under the Apache License, Version 2.0
  (the "License"); you may not use this file except in compliance with
  the License.  You may obtain a copy of the License at
      http://www.apache.org/licenses/LICENSE-2.0
  Unless required by applicable law or agreed to in writing, software
  distributed under the License is distributed on an "AS IS" BASIS,
  WITHOUT WARRANTIES OR CONDITIONS OF ANY KIND, either express or implied.
  See the License for the specific language governing permissions and
  limitations under the License.
-->
<project xmlns="http://maven.apache.org/POM/4.0.0" xmlns:xsi="http://www.w3.org/2001/XMLSchema-instance" xsi:schemaLocation="http://maven.apache.org/POM/4.0.0 https://maven.apache.org/xsd/maven-4.0.0.xsd">
    <modelVersion>4.0.0</modelVersion>
    <parent>
        <groupId>org.apache.nifi</groupId>
        <artifactId>nifi-commons</artifactId>
        <version>1.18.0</version>
    </parent>
    <artifactId>nifi-uuid5</artifactId>
    <dependencies>
        <dependency>
            <groupId>org.apache.commons</groupId>
            <artifactId>commons-lang3</artifactId>
            <scope>compile</scope>
        </dependency>
        <dependency>
            <groupId>commons-codec</groupId>
            <artifactId>commons-codec</artifactId>
            <scope>compile</scope>
        </dependency>
    </dependencies>
<<<<<<< HEAD
    <parent>
        <groupId>org.apache.nifi</groupId>
        <artifactId>nifi-commons</artifactId>
        <version>1.18.0</version>
    </parent>
    <artifactId>nifi-uuid5</artifactId>
=======
>>>>>>> 109e54cd
</project><|MERGE_RESOLUTION|>--- conflicted
+++ resolved
@@ -33,13 +33,4 @@
             <scope>compile</scope>
         </dependency>
     </dependencies>
-<<<<<<< HEAD
-    <parent>
-        <groupId>org.apache.nifi</groupId>
-        <artifactId>nifi-commons</artifactId>
-        <version>1.18.0</version>
-    </parent>
-    <artifactId>nifi-uuid5</artifactId>
-=======
->>>>>>> 109e54cd
 </project>