<project xmlns="http://maven.apache.org/POM/4.0.0" xmlns:xsi="http://www.w3.org/2001/XMLSchema-instance" xsi:schemaLocation="http://maven.apache.org/POM/4.0.0 https://maven.apache.org/xsd/maven-4.0.0.xsd">
    <!--
      Licensed to the Apache Software Foundation (ASF) under one or more
      contributor license agreements.  See the NOTICE file distributed with
      this work for additional information regarding copyright ownership.
      The ASF licenses this file to You under the Apache License, Version 2.0
      (the "License"); you may not use this file except in compliance with
      the License.  You may obtain a copy of the License at
          http://www.apache.org/licenses/LICENSE-2.0
      Unless required by applicable law or agreed to in writing, software
      distributed under the License is distributed on an "AS IS" BASIS,
      WITHOUT WARRANTIES OR CONDITIONS OF ANY KIND, either express or implied.
      See the License for the specific language governing permissions and
      limitations under the License.
    -->
    <modelVersion>4.0.0</modelVersion>
    <parent>
        <groupId>org.apache.nifi</groupId>
        <artifactId>nifi-commons</artifactId>
<<<<<<< HEAD
        <version>1.13.1-SNAPSHOT</version>
=======
        <version>1.14.0-SNAPSHOT</version>
>>>>>>> 64b12176
    </parent>
    <artifactId>nifi-data-provenance-utils</artifactId>
    <packaging>jar</packaging>
    <dependencies>
        <dependency>
            <groupId>org.apache.nifi</groupId>
            <artifactId>nifi-api</artifactId>
<<<<<<< HEAD
            <version>1.13.1-SNAPSHOT</version>
=======
            <version>1.14.0-SNAPSHOT</version>
>>>>>>> 64b12176
        </dependency>
        <dependency>
            <groupId>org.apache.nifi</groupId>
            <artifactId>nifi-framework-api</artifactId>
<<<<<<< HEAD
            <version>1.13.1-SNAPSHOT</version>
=======
            <version>1.14.0-SNAPSHOT</version>
>>>>>>> 64b12176
        </dependency>
        <dependency>
            <groupId>org.apache.nifi</groupId>
            <artifactId>nifi-utils</artifactId>
<<<<<<< HEAD
            <version>1.13.1-SNAPSHOT</version>
=======
            <version>1.14.0-SNAPSHOT</version>
>>>>>>> 64b12176
        </dependency>
        <dependency>
            <groupId>org.apache.nifi</groupId>
            <artifactId>nifi-security-utils</artifactId>
<<<<<<< HEAD
            <version>1.13.1-SNAPSHOT</version>
=======
            <version>1.14.0-SNAPSHOT</version>
>>>>>>> 64b12176
        </dependency>
        <dependency>
            <groupId>org.bouncycastle</groupId>
            <artifactId>bcprov-jdk15on</artifactId>
        </dependency>
        <dependency>
            <groupId>org.apache.nifi</groupId>
            <artifactId>nifi-properties-loader</artifactId>
<<<<<<< HEAD
            <version>1.13.1-SNAPSHOT</version>
=======
            <version>1.14.0-SNAPSHOT</version>
>>>>>>> 64b12176
        </dependency>
        <dependency>
            <groupId>org.apache.nifi</groupId>
            <artifactId>nifi-properties</artifactId>
<<<<<<< HEAD
            <version>1.13.1-SNAPSHOT</version>
=======
            <version>1.14.0-SNAPSHOT</version>
>>>>>>> 64b12176
        </dependency>
    </dependencies>
</project><|MERGE_RESOLUTION|>--- conflicted
+++ resolved
@@ -17,11 +17,7 @@
     <parent>
         <groupId>org.apache.nifi</groupId>
         <artifactId>nifi-commons</artifactId>
-<<<<<<< HEAD
-        <version>1.13.1-SNAPSHOT</version>
-=======
         <version>1.14.0-SNAPSHOT</version>
->>>>>>> 64b12176
     </parent>
     <artifactId>nifi-data-provenance-utils</artifactId>
     <packaging>jar</packaging>
@@ -29,38 +25,22 @@
         <dependency>
             <groupId>org.apache.nifi</groupId>
             <artifactId>nifi-api</artifactId>
-<<<<<<< HEAD
-            <version>1.13.1-SNAPSHOT</version>
-=======
             <version>1.14.0-SNAPSHOT</version>
->>>>>>> 64b12176
         </dependency>
         <dependency>
             <groupId>org.apache.nifi</groupId>
             <artifactId>nifi-framework-api</artifactId>
-<<<<<<< HEAD
-            <version>1.13.1-SNAPSHOT</version>
-=======
             <version>1.14.0-SNAPSHOT</version>
->>>>>>> 64b12176
         </dependency>
         <dependency>
             <groupId>org.apache.nifi</groupId>
             <artifactId>nifi-utils</artifactId>
-<<<<<<< HEAD
-            <version>1.13.1-SNAPSHOT</version>
-=======
             <version>1.14.0-SNAPSHOT</version>
->>>>>>> 64b12176
         </dependency>
         <dependency>
             <groupId>org.apache.nifi</groupId>
             <artifactId>nifi-security-utils</artifactId>
-<<<<<<< HEAD
-            <version>1.13.1-SNAPSHOT</version>
-=======
             <version>1.14.0-SNAPSHOT</version>
->>>>>>> 64b12176
         </dependency>
         <dependency>
             <groupId>org.bouncycastle</groupId>
@@ -69,20 +49,12 @@
         <dependency>
             <groupId>org.apache.nifi</groupId>
             <artifactId>nifi-properties-loader</artifactId>
-<<<<<<< HEAD
-            <version>1.13.1-SNAPSHOT</version>
-=======
             <version>1.14.0-SNAPSHOT</version>
->>>>>>> 64b12176
         </dependency>
         <dependency>
             <groupId>org.apache.nifi</groupId>
             <artifactId>nifi-properties</artifactId>
-<<<<<<< HEAD
-            <version>1.13.1-SNAPSHOT</version>
-=======
             <version>1.14.0-SNAPSHOT</version>
->>>>>>> 64b12176
         </dependency>
     </dependencies>
 </project>