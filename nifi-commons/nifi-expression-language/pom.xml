<project xmlns="http://maven.apache.org/POM/4.0.0" xmlns:xsi="http://www.w3.org/2001/XMLSchema-instance" xsi:schemaLocation="http://maven.apache.org/POM/4.0.0 https://maven.apache.org/xsd/maven-4.0.0.xsd">
    <!--
      Licensed to the Apache Software Foundation (ASF) under one or more
      contributor license agreements.  See the NOTICE file distributed with
      this work for additional information regarding copyright ownership.
      The ASF licenses this file to You under the Apache License, Version 2.0
      (the "License"); you may not use this file except in compliance with
      the License.  You may obtain a copy of the License at
          http://www.apache.org/licenses/LICENSE-2.0
      Unless required by applicable law or agreed to in writing, software
      distributed under the License is distributed on an "AS IS" BASIS,
      WITHOUT WARRANTIES OR CONDITIONS OF ANY KIND, either express or implied.
      See the License for the specific language governing permissions and
      limitations under the License.
    -->
    <modelVersion>4.0.0</modelVersion>
    <parent>
        <groupId>org.apache.nifi</groupId>
        <artifactId>nifi-commons</artifactId>
<<<<<<< HEAD
        <version>1.13.1-SNAPSHOT</version>
=======
        <version>1.14.0-SNAPSHOT</version>
>>>>>>> 64b12176
    </parent>
    <artifactId>nifi-expression-language</artifactId>
    <packaging>jar</packaging>
    <build>
        <plugins>
            <plugin>
                <groupId>org.antlr</groupId>
                <artifactId>antlr3-maven-plugin</artifactId>
                <executions>
                    <execution>
                        <goals>
                            <goal>antlr</goal>
                        </goals>
                    </execution>
                </executions>
            </plugin>
            <plugin>
                <groupId>org.apache.maven.plugins</groupId>
                <artifactId>maven-checkstyle-plugin</artifactId>
                <configuration>
                    <excludes>**/antlr/AttributeExpressionParser.java,**/antlr/AttributeExpressionLexer.java</excludes>
                </configuration>
            </plugin>
            <plugin>
                <groupId>org.apache.rat</groupId>
                <artifactId>apache-rat-plugin</artifactId>
                <configuration>
                    <excludes combine.children="append">
                        <exclude>src/test/resources/json/address-book.json</exclude>
                    </excludes>
                </configuration>
            </plugin>
        </plugins>
    </build>
    <dependencies>
        <dependency>
            <groupId>org.antlr</groupId>
            <artifactId>antlr-runtime</artifactId>
            <version>3.5.2</version>
        </dependency>
        <dependency>
            <groupId>org.apache.nifi</groupId>
            <artifactId>nifi-api</artifactId>
<<<<<<< HEAD
            <version>1.13.1-SNAPSHOT</version>
=======
            <version>1.14.0-SNAPSHOT</version>
>>>>>>> 64b12176
        </dependency>
        <dependency>
            <groupId>org.apache.nifi</groupId>
            <artifactId>nifi-parameter</artifactId>
<<<<<<< HEAD
            <version>1.13.1-SNAPSHOT</version>
=======
            <version>1.14.0-SNAPSHOT</version>
>>>>>>> 64b12176
        </dependency>
        <dependency>
            <groupId>org.apache.nifi</groupId>
            <artifactId>nifi-utils</artifactId>
<<<<<<< HEAD
            <version>1.13.1-SNAPSHOT</version>
=======
            <version>1.14.0-SNAPSHOT</version>
>>>>>>> 64b12176
        </dependency>
        <dependency>
            <groupId>org.apache.nifi</groupId>
            <artifactId>nifi-uuid5</artifactId>
<<<<<<< HEAD
            <version>1.13.1-SNAPSHOT</version>
=======
            <version>1.14.0-SNAPSHOT</version>
>>>>>>> 64b12176
        </dependency>
        <dependency>
            <groupId>org.hamcrest</groupId>
            <artifactId>hamcrest-all</artifactId>
            <scope>provided</scope>
        </dependency>
        <dependency>
            <groupId>com.jayway.jsonpath</groupId>
            <artifactId>json-path</artifactId>
            <version>2.4.0</version>
        </dependency>
        <dependency>
            <groupId>com.fasterxml.jackson.core</groupId>
            <artifactId>jackson-databind</artifactId>
            <version>${jackson.version}</version>
        </dependency>
        <dependency>
            <groupId>org.apache.commons</groupId>
            <artifactId>commons-text</artifactId>
            <version>1.8</version>
        </dependency>
        <dependency>
            <groupId>org.apache.commons</groupId>
            <artifactId>commons-lang3</artifactId>
            <version>3.9</version>
        </dependency>
        <dependency>
            <groupId>commons-codec</groupId>
            <artifactId>commons-codec</artifactId>
            <version>1.14</version>
        </dependency>
    </dependencies>
</project><|MERGE_RESOLUTION|>--- conflicted
+++ resolved
@@ -17,11 +17,7 @@
     <parent>
         <groupId>org.apache.nifi</groupId>
         <artifactId>nifi-commons</artifactId>
-<<<<<<< HEAD
-        <version>1.13.1-SNAPSHOT</version>
-=======
         <version>1.14.0-SNAPSHOT</version>
->>>>>>> 64b12176
     </parent>
     <artifactId>nifi-expression-language</artifactId>
     <packaging>jar</packaging>
@@ -65,38 +61,22 @@
         <dependency>
             <groupId>org.apache.nifi</groupId>
             <artifactId>nifi-api</artifactId>
-<<<<<<< HEAD
-            <version>1.13.1-SNAPSHOT</version>
-=======
             <version>1.14.0-SNAPSHOT</version>
->>>>>>> 64b12176
         </dependency>
         <dependency>
             <groupId>org.apache.nifi</groupId>
             <artifactId>nifi-parameter</artifactId>
-<<<<<<< HEAD
-            <version>1.13.1-SNAPSHOT</version>
-=======
             <version>1.14.0-SNAPSHOT</version>
->>>>>>> 64b12176
         </dependency>
         <dependency>
             <groupId>org.apache.nifi</groupId>
             <artifactId>nifi-utils</artifactId>
-<<<<<<< HEAD
-            <version>1.13.1-SNAPSHOT</version>
-=======
             <version>1.14.0-SNAPSHOT</version>
->>>>>>> 64b12176
         </dependency>
         <dependency>
             <groupId>org.apache.nifi</groupId>
             <artifactId>nifi-uuid5</artifactId>
-<<<<<<< HEAD
-            <version>1.13.1-SNAPSHOT</version>
-=======
             <version>1.14.0-SNAPSHOT</version>
->>>>>>> 64b12176
         </dependency>
         <dependency>
             <groupId>org.hamcrest</groupId>
