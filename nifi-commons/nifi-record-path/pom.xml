<?xml version="1.0"?>
<project xmlns="http://maven.apache.org/POM/4.0.0" xmlns:xsi="http://www.w3.org/2001/XMLSchema-instance" xsi:schemaLocation="http://maven.apache.org/POM/4.0.0 https://maven.apache.org/xsd/maven-4.0.0.xsd">
    <!--
      Licensed to the Apache Software Foundation (ASF) under one or more
      contributor license agreements.  See the NOTICE file distributed with
      this work for additional information regarding copyright ownership.
      The ASF licenses this file to You under the Apache License, Version 2.0
      (the "License"); you may not use this file except in compliance with
      the License.  You may obtain a copy of the License at
          http://www.apache.org/licenses/LICENSE-2.0
      Unless required by applicable law or agreed to in writing, software
      distributed under the License is distributed on an "AS IS" BASIS,
      WITHOUT WARRANTIES OR CONDITIONS OF ANY KIND, either express or implied.
      See the License for the specific language governing permissions and
      limitations under the License.
    -->

  <modelVersion>4.0.0</modelVersion>
  <parent>
    <groupId>org.apache.nifi</groupId>
    <artifactId>nifi-commons</artifactId>
<<<<<<< HEAD
    <version>1.13.1-SNAPSHOT</version>
=======
    <version>1.14.0-SNAPSHOT</version>
>>>>>>> 64b12176
  </parent>

  <artifactId>nifi-record-path</artifactId>
    <build>
        <plugins>
            <plugin>
                <groupId>org.antlr</groupId>
                <artifactId>antlr3-maven-plugin</artifactId>
                <executions>
                    <execution>
                        <goals>
                            <goal>antlr</goal>
                        </goals>
                    </execution>
                </executions>
            </plugin>
            <plugin>
                <groupId>org.apache.maven.plugins</groupId>
                <artifactId>maven-checkstyle-plugin</artifactId>
                <configuration>
                    <excludes>**/RecordPathParser.java,**/RecordPathLexer.java</excludes>
                </configuration>
            </plugin>
            <plugin>
                <groupId>org.apache.rat</groupId>
                <artifactId>apache-rat-plugin</artifactId>
                <configuration>
                    <excludes combine.children="append">
                        <exclude>src/test/resources/json/address-book.json</exclude>
                    </excludes>
                </configuration>
            </plugin>            
        </plugins>
    </build>
    
    <dependencies>
        <dependency>
            <groupId>org.apache.nifi</groupId>
            <artifactId>nifi-api</artifactId>
<<<<<<< HEAD
            <version>1.13.1-SNAPSHOT</version>
=======
            <version>1.14.0-SNAPSHOT</version>
>>>>>>> 64b12176
        </dependency>
        <dependency>
            <groupId>org.apache.nifi</groupId>
            <artifactId>nifi-record</artifactId>
<<<<<<< HEAD
            <version>1.13.1-SNAPSHOT</version>
=======
            <version>1.14.0-SNAPSHOT</version>
>>>>>>> 64b12176
        </dependency>
        <dependency>
            <groupId>org.apache.nifi</groupId>
            <artifactId>nifi-properties</artifactId>
<<<<<<< HEAD
            <version>1.13.1-SNAPSHOT</version>
=======
            <version>1.14.0-SNAPSHOT</version>
>>>>>>> 64b12176
        </dependency>
        <dependency>
            <groupId>org.apache.nifi</groupId>
            <artifactId>nifi-uuid5</artifactId>
<<<<<<< HEAD
            <version>1.13.1-SNAPSHOT</version>
=======
            <version>1.14.0-SNAPSHOT</version>
>>>>>>> 64b12176
        </dependency>
        <dependency>
            <groupId>org.antlr</groupId>
            <artifactId>antlr-runtime</artifactId>
            <version>3.5.2</version>
        </dependency>
        <dependency>
            <groupId>com.github.ben-manes.caffeine</groupId>
            <artifactId>caffeine</artifactId>
            <version>2.8.1</version>
        </dependency>
        <dependency>
            <groupId>commons-codec</groupId>
            <artifactId>commons-codec</artifactId>
            <version>1.14</version>
        </dependency>
    </dependencies>
</project><|MERGE_RESOLUTION|>--- conflicted
+++ resolved
@@ -19,11 +19,7 @@
   <parent>
     <groupId>org.apache.nifi</groupId>
     <artifactId>nifi-commons</artifactId>
-<<<<<<< HEAD
-    <version>1.13.1-SNAPSHOT</version>
-=======
     <version>1.14.0-SNAPSHOT</version>
->>>>>>> 64b12176
   </parent>
 
   <artifactId>nifi-record-path</artifactId>
@@ -63,38 +59,22 @@
         <dependency>
             <groupId>org.apache.nifi</groupId>
             <artifactId>nifi-api</artifactId>
-<<<<<<< HEAD
-            <version>1.13.1-SNAPSHOT</version>
-=======
             <version>1.14.0-SNAPSHOT</version>
->>>>>>> 64b12176
         </dependency>
         <dependency>
             <groupId>org.apache.nifi</groupId>
             <artifactId>nifi-record</artifactId>
-<<<<<<< HEAD
-            <version>1.13.1-SNAPSHOT</version>
-=======
             <version>1.14.0-SNAPSHOT</version>
->>>>>>> 64b12176
         </dependency>
         <dependency>
             <groupId>org.apache.nifi</groupId>
             <artifactId>nifi-properties</artifactId>
-<<<<<<< HEAD
-            <version>1.13.1-SNAPSHOT</version>
-=======
             <version>1.14.0-SNAPSHOT</version>
->>>>>>> 64b12176
         </dependency>
         <dependency>
             <groupId>org.apache.nifi</groupId>
             <artifactId>nifi-uuid5</artifactId>
-<<<<<<< HEAD
-            <version>1.13.1-SNAPSHOT</version>
-=======
             <version>1.14.0-SNAPSHOT</version>
->>>>>>> 64b12176
         </dependency>
         <dependency>
             <groupId>org.antlr</groupId>
