--- conflicted
+++ resolved
@@ -18,27 +18,16 @@
     <parent>
         <groupId>org.apache.nifi</groupId>
         <artifactId>nifi-commons</artifactId>
-<<<<<<< HEAD
-        <version>1.13.1-SNAPSHOT</version>
-    </parent>
-    <artifactId>nifi-json-utils</artifactId>
-    <version>1.13.1-SNAPSHOT</version>
-=======
         <version>1.14.0-SNAPSHOT</version>
     </parent>
     <artifactId>nifi-json-utils</artifactId>
     <version>1.14.0-SNAPSHOT</version>
->>>>>>> 64b12176
     <packaging>jar</packaging>
     <dependencies>
         <dependency>
             <groupId>org.apache.nifi</groupId>
             <artifactId>nifi-api</artifactId>
-<<<<<<< HEAD
-            <version>1.13.1-SNAPSHOT</version>
-=======
             <version>1.14.0-SNAPSHOT</version>
->>>>>>> 64b12176
         </dependency>
         <dependency>
             <groupId>com.fasterxml.jackson.core</groupId>
