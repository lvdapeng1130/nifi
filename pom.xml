--- conflicted
+++ resolved
@@ -35,16 +35,12 @@
         <module>nifi-external</module>
         <module>nifi-docker</module>
         <module>nifi-system-tests</module>
-<<<<<<< HEAD
         <module>nifi-run</module>
-  </modules>
-=======
         <module>minifi</module>
         <module>nifi-stateless</module>
         <module>nifi-registry</module>
         <module>nifi-toolkit</module>
     </modules>
->>>>>>> f05443dd
     <url>https://nifi.apache.org</url>
     <organization>
         <name>Apache NiFi Project</name>
