--- conflicted
+++ resolved
@@ -18,11 +18,7 @@
     </parent>
     <groupId>org.apache.nifi</groupId>
     <artifactId>nifi</artifactId>
-<<<<<<< HEAD
-    <version>1.13.1-SNAPSHOT</version>
-=======
     <version>1.14.0-SNAPSHOT</version>
->>>>>>> 64b12176
     <packaging>pom</packaging>
     <description>Apache NiFi is an easy to use, powerful, and reliable system to process and distribute data.</description>
     <modules>
@@ -79,7 +75,7 @@
         <connection>scm:git:git://git.apache.org/nifi.git</connection>
         <developerConnection>scm:git:https://git-wip-us.apache.org/repos/asf/nifi.git</developerConnection>
         <url>https://git-wip-us.apache.org/repos/asf?p=nifi.git</url>
-        <tag>nifi-1.13.0-RC4</tag>
+        <tag>HEAD</tag>
     </scm>
     <issueManagement>
         <system>JIRA</system>
