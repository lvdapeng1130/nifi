--- conflicted
+++ resolved
@@ -17,11 +17,7 @@
     <parent>
         <artifactId>nifi-system-test-extensions2-bundle</artifactId>
         <groupId>org.apache.nifi</groupId>
-<<<<<<< HEAD
-        <version>1.13.1-SNAPSHOT</version>
-=======
         <version>1.14.0-SNAPSHOT</version>
->>>>>>> 64b12176
     </parent>
     <modelVersion>4.0.0</modelVersion>
 
@@ -31,20 +27,12 @@
         <dependency>
             <groupId>org.apache.nifi</groupId>
             <artifactId>nifi-api</artifactId>
-<<<<<<< HEAD
-            <version>1.13.1-SNAPSHOT</version>
-=======
             <version>1.14.0-SNAPSHOT</version>
->>>>>>> 64b12176
         </dependency>
         <dependency>
             <groupId>org.apache.nifi</groupId>
             <artifactId>nifi-utils</artifactId>
-<<<<<<< HEAD
-            <version>1.13.1-SNAPSHOT</version>
-=======
             <version>1.14.0-SNAPSHOT</version>
->>>>>>> 64b12176
         </dependency>
     </dependencies>
 
