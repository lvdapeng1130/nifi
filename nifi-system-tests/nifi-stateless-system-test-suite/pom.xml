--- conflicted
+++ resolved
@@ -17,11 +17,7 @@
     <parent>
         <groupId>org.apache.nifi</groupId>
         <artifactId>nifi-system-tests</artifactId>
-<<<<<<< HEAD
-        <version>1.13.1-SNAPSHOT</version>
-=======
         <version>1.14.0-SNAPSHOT</version>
->>>>>>> 64b12176
     </parent>
     <modelVersion>4.0.0</modelVersion>
 
@@ -31,20 +27,12 @@
         <dependency>
             <groupId>org.apache.nifi</groupId>
             <artifactId>nifi-stateless-api</artifactId>
-<<<<<<< HEAD
-            <version>1.13.1-SNAPSHOT</version>
-=======
             <version>1.14.0-SNAPSHOT</version>
->>>>>>> 64b12176
         </dependency>
         <dependency>
             <groupId>org.apache.nifi</groupId>
             <artifactId>nifi-stateless-bootstrap</artifactId>
-<<<<<<< HEAD
-            <version>1.13.1-SNAPSHOT</version>
-=======
             <version>1.14.0-SNAPSHOT</version>
->>>>>>> 64b12176
         </dependency>
         <dependency>
             <groupId>com.fasterxml.jackson.core</groupId>
@@ -66,52 +54,32 @@
         <dependency>
             <groupId>org.apache.nifi</groupId>
             <artifactId>nifi-api</artifactId>
-<<<<<<< HEAD
-            <version>1.13.1-SNAPSHOT</version>
-=======
             <version>1.14.0-SNAPSHOT</version>
->>>>>>> 64b12176
             <scope>test</scope>
         </dependency>
         <dependency>
             <groupId>org.apache.nifi</groupId>
             <artifactId>nifi-server-api</artifactId>
-<<<<<<< HEAD
-            <version>1.13.1-SNAPSHOT</version>
-=======
             <version>1.14.0-SNAPSHOT</version>
->>>>>>> 64b12176
             <scope>test</scope>
         </dependency>
         <dependency>
             <groupId>org.apache.nifi</groupId>
             <artifactId>nifi-framework-api</artifactId>
-<<<<<<< HEAD
-            <version>1.13.1-SNAPSHOT</version>
-=======
             <version>1.14.0-SNAPSHOT</version>
->>>>>>> 64b12176
             <scope>compile</scope>
             <optional>true</optional>
         </dependency>
         <dependency>
             <groupId>org.apache.nifi</groupId>
             <artifactId>nifi-nar-utils</artifactId>
-<<<<<<< HEAD
-            <version>1.13.1-SNAPSHOT</version>
-=======
             <version>1.14.0-SNAPSHOT</version>
->>>>>>> 64b12176
             <scope>test</scope>
         </dependency>
         <dependency>
             <groupId>org.apache.nifi</groupId>
             <artifactId>nifi-properties</artifactId>
-<<<<<<< HEAD
-            <version>1.13.1-SNAPSHOT</version>
-=======
             <version>1.14.0-SNAPSHOT</version>
->>>>>>> 64b12176
             <scope>test</scope>
         </dependency>
         <dependency>
@@ -136,51 +104,31 @@
         <dependency>
             <groupId>org.apache.nifi</groupId>
             <artifactId>nifi-stateless-nar</artifactId>
-<<<<<<< HEAD
-            <version>1.13.1-SNAPSHOT</version>
-=======
             <version>1.14.0-SNAPSHOT</version>
->>>>>>> 64b12176
             <type>nar</type>
         </dependency>
         <dependency>
             <groupId>org.apache.nifi</groupId>
             <artifactId>nifi-system-test-extensions-nar</artifactId>
-<<<<<<< HEAD
-            <version>1.13.1-SNAPSHOT</version>
-=======
             <version>1.14.0-SNAPSHOT</version>
->>>>>>> 64b12176
             <type>nar</type>
         </dependency>
         <dependency>
             <groupId>org.apache.nifi</groupId>
             <artifactId>nifi-standard-nar</artifactId>
-<<<<<<< HEAD
-            <version>1.13.1-SNAPSHOT</version>
-=======
             <version>1.14.0-SNAPSHOT</version>
->>>>>>> 64b12176
             <type>nar</type>
         </dependency>
         <dependency>
             <groupId>org.apache.nifi</groupId>
             <artifactId>nifi-standard-services-api-nar</artifactId>
-<<<<<<< HEAD
-            <version>1.13.1-SNAPSHOT</version>
-=======
             <version>1.14.0-SNAPSHOT</version>
->>>>>>> 64b12176
             <type>nar</type>
         </dependency>
         <dependency>
             <groupId>org.apache.nifi</groupId>
             <artifactId>nifi-jetty-bundle</artifactId>
-<<<<<<< HEAD
-            <version>1.13.1-SNAPSHOT</version>
-=======
             <version>1.14.0-SNAPSHOT</version>
->>>>>>> 64b12176
             <type>nar</type>
         </dependency>
     </dependencies>
