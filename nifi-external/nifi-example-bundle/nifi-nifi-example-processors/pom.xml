<?xml version="1.0" encoding="UTF-8"?>
<!--
  Licensed to the Apache Software Foundation (ASF) under one or more
  contributor license agreements. See the NOTICE file distributed with
  this work for additional information regarding copyright ownership.
  The ASF licenses this file to You under the Apache License, Version 2.0
  (the "License"); you may not use this file except in compliance with
  the License. You may obtain a copy of the License at
  http://www.apache.org/licenses/LICENSE-2.0
  Unless required by applicable law or agreed to in writing, software
  distributed under the License is distributed on an "AS IS" BASIS,
  WITHOUT WARRANTIES OR CONDITIONS OF ANY KIND, either express or implied.
  See the License for the specific language governing permissions and
  limitations under the License.
-->
<project xmlns="http://maven.apache.org/POM/4.0.0" xmlns:xsi="http://www.w3.org/2001/XMLSchema-instance" xsi:schemaLocation="http://maven.apache.org/POM/4.0.0 https://maven.apache.org/xsd/maven-4.0.0.xsd">
    <modelVersion>4.0.0</modelVersion>

    <parent>
        <groupId>org.apache.nifi</groupId>
        <artifactId>nifi-example-bundle</artifactId>
<<<<<<< HEAD
        <version>1.13.1-SNAPSHOT</version>
=======
        <version>1.14.0-SNAPSHOT</version>
>>>>>>> 64b12176
    </parent>

    <artifactId>nifi-nifi-example-processors</artifactId>
    <packaging>jar</packaging>

    <dependencies>
        <dependency>
            <groupId>org.apache.nifi</groupId>
            <artifactId>nifi-api</artifactId>
<<<<<<< HEAD
            <version>1.13.1-SNAPSHOT</version>
=======
            <version>1.14.0-SNAPSHOT</version>
>>>>>>> 64b12176
        </dependency>
        <dependency>
            <groupId>org.apache.nifi</groupId>
            <artifactId>nifi-processor-utils</artifactId>
<<<<<<< HEAD
            <version>1.13.1-SNAPSHOT</version>
=======
            <version>1.14.0-SNAPSHOT</version>
>>>>>>> 64b12176
        </dependency>
        <dependency>
            <groupId>org.apache.nifi</groupId>
            <artifactId>nifi-mock</artifactId>
<<<<<<< HEAD
            <version>1.13.1-SNAPSHOT</version>
=======
            <version>1.14.0-SNAPSHOT</version>
>>>>>>> 64b12176
            <scope>test</scope>
        </dependency>
        <dependency>
            <groupId>commons-io</groupId>
            <artifactId>commons-io</artifactId>
            <version>2.6</version>
        </dependency>
    </dependencies>
    <build>
        <plugins>
            <plugin>
                <groupId>org.apache.rat</groupId>
                <artifactId>apache-rat-plugin</artifactId>
                <configuration>
                    <excludes>
                        <exclude>src/main/resources/file.txt</exclude>
                    </excludes>
                </configuration>
            </plugin>
        </plugins>
    </build>
</project><|MERGE_RESOLUTION|>--- conflicted
+++ resolved
@@ -19,11 +19,7 @@
     <parent>
         <groupId>org.apache.nifi</groupId>
         <artifactId>nifi-example-bundle</artifactId>
-<<<<<<< HEAD
-        <version>1.13.1-SNAPSHOT</version>
-=======
         <version>1.14.0-SNAPSHOT</version>
->>>>>>> 64b12176
     </parent>
 
     <artifactId>nifi-nifi-example-processors</artifactId>
@@ -33,29 +29,17 @@
         <dependency>
             <groupId>org.apache.nifi</groupId>
             <artifactId>nifi-api</artifactId>
-<<<<<<< HEAD
-            <version>1.13.1-SNAPSHOT</version>
-=======
             <version>1.14.0-SNAPSHOT</version>
->>>>>>> 64b12176
         </dependency>
         <dependency>
             <groupId>org.apache.nifi</groupId>
             <artifactId>nifi-processor-utils</artifactId>
-<<<<<<< HEAD
-            <version>1.13.1-SNAPSHOT</version>
-=======
             <version>1.14.0-SNAPSHOT</version>
->>>>>>> 64b12176
         </dependency>
         <dependency>
             <groupId>org.apache.nifi</groupId>
             <artifactId>nifi-mock</artifactId>
-<<<<<<< HEAD
-            <version>1.13.1-SNAPSHOT</version>
-=======
             <version>1.14.0-SNAPSHOT</version>
->>>>>>> 64b12176
             <scope>test</scope>
         </dependency>
         <dependency>
