--- conflicted
+++ resolved
@@ -85,8 +85,6 @@
             <groupId>org.apache.nifi</groupId>
             <artifactId>nifi-properties</artifactId>
             <version>1.18.0</version>
-<<<<<<< HEAD
-=======
         </dependency>
 
         <!-- SLF4J bridges to include -->
@@ -104,7 +102,6 @@
             <groupId>org.slf4j</groupId>
             <artifactId>jul-to-slf4j</artifactId>
             <scope>compile</scope>
->>>>>>> 109e54cd
         </dependency>
 
         <!-- NAR files to include -->
