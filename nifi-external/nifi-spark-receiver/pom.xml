--- conflicted
+++ resolved
@@ -44,19 +44,8 @@
             <artifactId>log4j-over-slf4j</artifactId>
         </dependency>
         <dependency>
-<<<<<<< HEAD
-            <groupId>org.apache.nifi</groupId>
-            <artifactId>nifi-site-to-site-client</artifactId>
-            <version>1.18.0</version>
-        </dependency>
-        <dependency>
-            <groupId>com.sun.jersey</groupId>
-            <artifactId>jersey-server</artifactId>
-            <version>1.2</version>
-=======
             <groupId>org.slf4j</groupId>
             <artifactId>jcl-over-slf4j</artifactId>
->>>>>>> 109e54cd
         </dependency>
         <dependency>
             <groupId>org.apache.nifi</groupId>
