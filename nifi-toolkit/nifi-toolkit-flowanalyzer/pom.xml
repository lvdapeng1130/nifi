--- conflicted
+++ resolved
@@ -21,11 +21,7 @@
         <dependency>
             <groupId>org.apache.nifi</groupId>
             <artifactId>nifi-security-utils</artifactId>
-<<<<<<< HEAD
-            <version>1.13.1-SNAPSHOT</version>
-=======
             <version>1.14.0-SNAPSHOT</version>
->>>>>>> 64b12176
             <scope>compile</scope>
         </dependency>
     </dependencies>
@@ -33,11 +29,7 @@
     <parent>
         <groupId>org.apache.nifi</groupId>
         <artifactId>nifi-toolkit</artifactId>
-<<<<<<< HEAD
-        <version>1.13.1-SNAPSHOT</version>
-=======
         <version>1.14.0-SNAPSHOT</version>
->>>>>>> 64b12176
     </parent>
 
   
