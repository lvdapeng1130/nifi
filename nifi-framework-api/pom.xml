<?xml version="1.0" encoding="UTF-8"?>
<!--
  Licensed to the Apache Software Foundation (ASF) under one or more
  contributor license agreements.  See the NOTICE file distributed with
  this work for additional information regarding copyright ownership.
  The ASF licenses this file to You under the Apache License, Version 2.0
  (the "License"); you may not use this file except in compliance with
  the License.  You may obtain a copy of the License at
      http://www.apache.org/licenses/LICENSE-2.0
  Unless required by applicable law or agreed to in writing, software
  distributed under the License is distributed on an "AS IS" BASIS,
  WITHOUT WARRANTIES OR CONDITIONS OF ANY KIND, either express or implied.
  See the License for the specific language governing permissions and
  limitations under the License.
-->
<project xmlns="http://maven.apache.org/POM/4.0.0" xmlns:xsi="http://www.w3.org/2001/XMLSchema-instance" xsi:schemaLocation="http://maven.apache.org/POM/4.0.0 https://maven.apache.org/xsd/maven-4.0.0.xsd">
    <modelVersion>4.0.0</modelVersion>
    <parent>
        <groupId>org.apache.nifi</groupId>
        <artifactId>nifi</artifactId>
        <version>1.18.0</version>
    </parent>
    <artifactId>nifi-framework-api</artifactId>
    <packaging>jar</packaging>

    <dependencies>
        <dependency>
            <groupId>org.apache.nifi</groupId>
            <artifactId>nifi-api</artifactId>
            <version>1.18.0</version>
<<<<<<< HEAD
        </dependency>
        <dependency>
            <groupId>org.apache.nifi</groupId>
            <artifactId>nifi-security-utils</artifactId>
            <version>1.18.0</version>
            <scope>provided</scope>
=======
>>>>>>> 109e54cd
        </dependency>
    </dependencies>
</project><|MERGE_RESOLUTION|>--- conflicted
+++ resolved
@@ -28,15 +28,6 @@
             <groupId>org.apache.nifi</groupId>
             <artifactId>nifi-api</artifactId>
             <version>1.18.0</version>
-<<<<<<< HEAD
-        </dependency>
-        <dependency>
-            <groupId>org.apache.nifi</groupId>
-            <artifactId>nifi-security-utils</artifactId>
-            <version>1.18.0</version>
-            <scope>provided</scope>
-=======
->>>>>>> 109e54cd
         </dependency>
     </dependencies>
 </project>