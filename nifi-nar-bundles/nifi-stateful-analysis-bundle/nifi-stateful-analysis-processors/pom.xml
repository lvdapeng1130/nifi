<project xmlns="http://maven.apache.org/POM/4.0.0" xmlns:xsi="http://www.w3.org/2001/XMLSchema-instance" xsi:schemaLocation="http://maven.apache.org/POM/4.0.0 https://maven.apache.org/xsd/maven-4.0.0.xsd">
    <!--
      Licensed to the Apache Software Foundation (ASF) under one or more
      contributor license agreements.  See the NOTICE file distributed with
      this work for additional information regarding copyright ownership.
      The ASF licenses this file to You under the Apache License, Version 2.0
      (the "License"); you may not use this file except in compliance with
      the License.  You may obtain a copy of the License at
          http://www.apache.org/licenses/LICENSE-2.0
      Unless required by applicable law or agreed to in writing, software
      distributed under the License is distributed on an "AS IS" BASIS,
      WITHOUT WARRANTIES OR CONDITIONS OF ANY KIND, either express or implied.
      See the License for the specific language governing permissions and
      limitations under the License.
    -->
    <modelVersion>4.0.0</modelVersion>

    <parent>
        <groupId>org.apache.nifi</groupId>
        <artifactId>nifi-stateful-analysis-bundle</artifactId>
        <version>1.18.0</version>
    </parent>

    <artifactId>nifi-stateful-analysis-processors</artifactId>
    <packaging>jar</packaging>

    <dependencies>
        <!-- NiFi dependencies -->
        <dependency>
            <groupId>org.apache.nifi</groupId>
            <artifactId>nifi-api</artifactId>
            <scope>provided</scope>
        </dependency>
        <dependency>
            <groupId>org.apache.nifi</groupId>
<<<<<<< HEAD
            <artifactId>nifi-processor-utils</artifactId>
            <version>1.18.0</version>
        </dependency>
        <dependency>
            <groupId>org.apache.nifi</groupId>
=======
>>>>>>> 109e54cd
            <artifactId>nifi-utils</artifactId>
            <version>1.18.0</version>
        </dependency>

        <!-- External dependencies -->

        <!-- Test dependencies -->
        <dependency>
            <groupId>org.apache.nifi</groupId>
            <artifactId>nifi-mock</artifactId>
            <version>1.18.0</version>
            <scope>test</scope>
        </dependency>
    </dependencies>


    <build>
        <plugins>
            <plugin>
                <groupId>org.apache.maven.plugins</groupId>
                <artifactId>maven-surefire-plugin</artifactId>
            </plugin>
        </plugins>
    </build>
</project><|MERGE_RESOLUTION|>--- conflicted
+++ resolved
@@ -33,14 +33,6 @@
         </dependency>
         <dependency>
             <groupId>org.apache.nifi</groupId>
-<<<<<<< HEAD
-            <artifactId>nifi-processor-utils</artifactId>
-            <version>1.18.0</version>
-        </dependency>
-        <dependency>
-            <groupId>org.apache.nifi</groupId>
-=======
->>>>>>> 109e54cd
             <artifactId>nifi-utils</artifactId>
             <version>1.18.0</version>
         </dependency>
