<?xml version="1.0" encoding="UTF-8"?>
<project xmlns="http://maven.apache.org/POM/4.0.0" xmlns:xsi="http://www.w3.org/2001/XMLSchema-instance" xsi:schemaLocation="http://maven.apache.org/POM/4.0.0 http://maven.apache.org/maven-v4_0_0.xsd">
    <!-- Licensed to the Apache Software Foundation (ASF) under one or more
            contributor license agreements. See the NOTICE file distributed with this
            work for additional information regarding copyright ownership. The ASF licenses
            this file to You under the Apache License, Version 2.0 (the "License"); you
            may not use this file except in compliance with the License. You may obtain
            a copy of the License at http://www.apache.org/licenses/LICENSE-2.0 Unless
            required by applicable law or agreed to in writing, software distributed
            under the License is distributed on an "AS IS" BASIS, WITHOUT WARRANTIES
            OR CONDITIONS OF ANY KIND, either express or implied. See the License for
            the specific language governing permissions and limitations under the License. -->
    <modelVersion>4.0.0</modelVersion>
    <parent>
        <groupId>org.apache.nifi</groupId>
        <artifactId>nifi-prometheus-bundle</artifactId>
        <version>1.18.0</version>
<<<<<<< HEAD
</parent>
=======
    </parent>
>>>>>>> 109e54cd

    <artifactId>nifi-prometheus-reporting-task</artifactId>
    <description>Prometheus /metrics http endpoint for monitoring</description>

    <dependencies>
        <dependency>
            <groupId>org.apache.nifi</groupId>
            <artifactId>nifi-record-sink-api</artifactId>
            <version>1.18.0</version>
        </dependency>
<<<<<<< HEAD
    <dependency>
        <groupId>org.apache.nifi</groupId>
        <artifactId>nifi-record-serialization-service-api</artifactId>
        <version>1.18.0</version>
    </dependency>
        <dependency>
            <groupId>org.apache.nifi</groupId>
            <artifactId>nifi-record</artifactId>
=======
        <dependency>
            <groupId>org.apache.nifi</groupId>
            <artifactId>nifi-record-serialization-service-api</artifactId>
>>>>>>> 109e54cd
            <version>1.18.0</version>
        </dependency>
        <dependency>
            <groupId>org.apache.nifi</groupId>
<<<<<<< HEAD
            <artifactId>nifi-prometheus-utils</artifactId>
            <version>1.18.0</version>
        </dependency>
        <dependency>
                <groupId>org.apache.nifi</groupId>
                <artifactId>nifi-mock</artifactId>
                <version>1.18.0</version>
                <scope>test</scope>
        </dependency>
        <dependency>
                 <groupId>org.apache.nifi</groupId>
                 <artifactId>nifi-security-utils</artifactId>
                 <version>1.18.0</version>
        </dependency>
        <dependency>
                <groupId>org.apache.nifi</groupId>
                <artifactId>nifi-ssl-context-service-api</artifactId>
                 <version>1.18.0</version>
=======
            <artifactId>nifi-record</artifactId>
            <version>1.18.0</version>
        </dependency>
        <dependency>
            <groupId>org.apache.nifi</groupId>
            <artifactId>nifi-prometheus-utils</artifactId>
            <version>1.18.0</version>
        </dependency>
        <dependency>
            <groupId>org.apache.nifi</groupId>
            <artifactId>nifi-mock</artifactId>
            <version>1.18.0</version>
            <scope>test</scope>
        </dependency>
        <dependency>
            <groupId>org.apache.nifi</groupId>
            <artifactId>nifi-ssl-context-service-api</artifactId>
            <version>1.18.0</version>
>>>>>>> 109e54cd
        </dependency>
        <dependency>
            <groupId>org.eclipse.jetty</groupId>
            <artifactId>jetty-continuation</artifactId>
            <version>${jetty.version}</version>
            <scope>test</scope>
        </dependency>
        <dependency>
            <groupId>org.eclipse.jetty</groupId>
            <artifactId>jetty-http</artifactId>
            <version>${jetty.version}</version>
            <scope>test</scope>
        </dependency>


        <dependency>
            <groupId>org.eclipse.jetty</groupId>
            <artifactId>jetty-servlet</artifactId>
            <version>${jetty.version}</version>
        </dependency>
        <dependency>
            <groupId>org.eclipse.jetty</groupId>
            <artifactId>jetty-server</artifactId>
            <version>${jetty.version}</version>
        </dependency>
        <dependency>
            <groupId>javax.servlet</groupId>
            <artifactId>javax.servlet-api</artifactId>
            <scope>provided</scope>
        </dependency>
        <dependency>
            <groupId>org.eclipse.jetty</groupId>
            <artifactId>jetty-util</artifactId>
            <version>${jetty.version}</version>
        </dependency>
        <dependency>
            <groupId>org.apache.httpcomponents</groupId>
            <artifactId>httpclient</artifactId>
        </dependency>
        <dependency>
            <groupId>org.slf4j</groupId>
            <artifactId>jcl-over-slf4j</artifactId>
            <scope>test</scope>
        </dependency>
    </dependencies>
</project><|MERGE_RESOLUTION|>--- conflicted
+++ resolved
@@ -15,11 +15,7 @@
         <groupId>org.apache.nifi</groupId>
         <artifactId>nifi-prometheus-bundle</artifactId>
         <version>1.18.0</version>
-<<<<<<< HEAD
-</parent>
-=======
     </parent>
->>>>>>> 109e54cd
 
     <artifactId>nifi-prometheus-reporting-task</artifactId>
     <description>Prometheus /metrics http endpoint for monitoring</description>
@@ -30,44 +26,13 @@
             <artifactId>nifi-record-sink-api</artifactId>
             <version>1.18.0</version>
         </dependency>
-<<<<<<< HEAD
-    <dependency>
-        <groupId>org.apache.nifi</groupId>
-        <artifactId>nifi-record-serialization-service-api</artifactId>
-        <version>1.18.0</version>
-    </dependency>
-        <dependency>
-            <groupId>org.apache.nifi</groupId>
-            <artifactId>nifi-record</artifactId>
-=======
         <dependency>
             <groupId>org.apache.nifi</groupId>
             <artifactId>nifi-record-serialization-service-api</artifactId>
->>>>>>> 109e54cd
             <version>1.18.0</version>
         </dependency>
         <dependency>
             <groupId>org.apache.nifi</groupId>
-<<<<<<< HEAD
-            <artifactId>nifi-prometheus-utils</artifactId>
-            <version>1.18.0</version>
-        </dependency>
-        <dependency>
-                <groupId>org.apache.nifi</groupId>
-                <artifactId>nifi-mock</artifactId>
-                <version>1.18.0</version>
-                <scope>test</scope>
-        </dependency>
-        <dependency>
-                 <groupId>org.apache.nifi</groupId>
-                 <artifactId>nifi-security-utils</artifactId>
-                 <version>1.18.0</version>
-        </dependency>
-        <dependency>
-                <groupId>org.apache.nifi</groupId>
-                <artifactId>nifi-ssl-context-service-api</artifactId>
-                 <version>1.18.0</version>
-=======
             <artifactId>nifi-record</artifactId>
             <version>1.18.0</version>
         </dependency>
@@ -86,7 +51,6 @@
             <groupId>org.apache.nifi</groupId>
             <artifactId>nifi-ssl-context-service-api</artifactId>
             <version>1.18.0</version>
->>>>>>> 109e54cd
         </dependency>
         <dependency>
             <groupId>org.eclipse.jetty</groupId>
