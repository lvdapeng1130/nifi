--- conflicted
+++ resolved
@@ -41,10 +41,6 @@
         </dependency>
         <dependency>
             <groupId>org.apache.nifi</groupId>
-<<<<<<< HEAD
-            <artifactId>nifi-processor-utils</artifactId>
-            <version>1.18.0</version>
-=======
             <artifactId>nifi-utils</artifactId>
             <version>1.18.0</version>
         </dependency>
@@ -64,7 +60,6 @@
         <dependency>
             <groupId>com.fasterxml.jackson.core</groupId>
             <artifactId>jackson-databind</artifactId>
->>>>>>> 109e54cd
         </dependency>
         <dependency>
             <groupId>org.apache.nifi</groupId>
