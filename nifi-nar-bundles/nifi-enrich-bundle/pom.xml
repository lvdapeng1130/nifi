--- conflicted
+++ resolved
@@ -36,25 +36,6 @@
                 <groupId>org.apache.nifi</groupId>
                 <artifactId>nifi-enrich-processors</artifactId>
                 <version>1.18.0</version>
-<<<<<<< HEAD
-            </dependency>
-            <!-- Override jackson -->
-            <dependency>
-                <groupId>com.fasterxml.jackson.core</groupId>
-                <artifactId>jackson-annotations</artifactId>
-                <version>${jackson.version}</version>
-            </dependency>
-            <dependency>
-                <groupId>com.fasterxml.jackson.core</groupId>
-                <artifactId>jackson-core</artifactId>
-                <version>${jackson.version}</version>
-            </dependency>
-            <dependency>
-                <groupId>com.fasterxml.jackson.core</groupId>
-                <artifactId>jackson-databind</artifactId>
-                <version>${jackson.version}</version>
-=======
->>>>>>> 109e54cd
             </dependency>
         </dependencies>
     </dependencyManagement>
