--- conflicted
+++ resolved
@@ -35,14 +35,11 @@
             <groupId>org.apache.nifi</groupId>
             <artifactId>nifi-metrics</artifactId>
             <version>1.18.0</version>
-<<<<<<< HEAD
-=======
         </dependency>
         <dependency>
             <groupId>org.apache.nifi</groupId>
             <artifactId>nifi-reporting-utils</artifactId>
             <version>1.18.0</version>
->>>>>>> 109e54cd
         </dependency>
         <dependency>
             <groupId>com.google.code.gson</groupId>
@@ -71,14 +68,5 @@
             <version>1.18.0</version>
             <scope>test</scope>
         </dependency>
-<<<<<<< HEAD
-    
-      <dependency>
-        <groupId>org.apache.nifi</groupId>
-        <artifactId>nifi-reporting-utils</artifactId>
-        <version>1.18.0</version>
-      </dependency>
-=======
->>>>>>> 109e54cd
     </dependencies>
 </project>