--- conflicted
+++ resolved
@@ -44,8 +44,6 @@
             <groupId>org.apache.nifi</groupId>
             <artifactId>nifi-azure-graph-authorizer</artifactId>
             <version>1.18.0</version>
-<<<<<<< HEAD
-=======
             <exclusions>
                 <!-- Exclude Guava provided in nifi-azure-services-api-nar -->
                 <exclusion>
@@ -53,7 +51,6 @@
                     <artifactId>guava</artifactId>
                 </exclusion>
             </exclusions>
->>>>>>> 109e54cd
         </dependency>
         <dependency>
             <groupId>org.apache.nifi</groupId>
