<?xml version="1.0"?>
<!--
  Licensed to the Apache Software Foundation (ASF) under one or more
  contributor license agreements.  See the NOTICE file distributed with
  this work for additional information regarding copyright ownership.
  The ASF licenses this file to You under the Apache License, Version 2.0
  (the "License"); you may not use this file except in compliance with
  the License.  You may obtain a copy of the License at
      http://www.apache.org/licenses/LICENSE-2.0
  Unless required by applicable law or agreed to in writing, software
  distributed under the License is distributed on an "AS IS" BASIS,
  WITHOUT WARRANTIES OR CONDITIONS OF ANY KIND, either express or implied.
  See the License for the specific language governing permissions and
  limitations under the License.
-->
<project xmlns="http://maven.apache.org/POM/4.0.0" xmlns:xsi="http://www.w3.org/2001/XMLSchema-instance" xsi:schemaLocation="http://maven.apache.org/POM/4.0.0 https://maven.apache.org/xsd/maven-4.0.0.xsd">
    <modelVersion>4.0.0</modelVersion>
    <parent>
        <groupId>org.apache.nifi</groupId>
        <artifactId>nifi-extension-utils</artifactId>
        <version>1.18.0</version>
    </parent>
    <artifactId>nifi-hadoop-utils</artifactId>
<<<<<<< HEAD
    <version>1.18.0</version>
=======
>>>>>>> 109e54cd
    <packaging>jar</packaging>

    <dependencies>
        <dependency>
            <groupId>org.apache.nifi</groupId>
            <artifactId>nifi-api</artifactId>
        </dependency>
        <dependency>
            <groupId>org.apache.nifi</groupId>
            <artifactId>nifi-utils</artifactId>
            <version>1.18.0</version>
        </dependency>
        <dependency>
            <groupId>org.apache.nifi</groupId>
            <artifactId>nifi-security-kerberos</artifactId>
            <version>1.18.0</version>
        </dependency>
        <dependency>
            <groupId>org.apache.nifi</groupId>
            <artifactId>nifi-kerberos-credentials-service-api</artifactId>
        </dependency>
        <dependency>
            <groupId>org.apache.nifi</groupId>
            <artifactId>nifi-kerberos-user-service-api</artifactId>
        </dependency>
        <dependency>
            <groupId>org.apache.commons</groupId>
            <artifactId>commons-lang3</artifactId>
        </dependency>
        <dependency>
            <groupId>org.slf4j</groupId>
            <artifactId>jcl-over-slf4j</artifactId>
        </dependency>
        <!-- Other modules using nifi-hadoop-utils are expected to have the below dependencies available, typically through a NAR dependency -->
        <dependency>
            <groupId>org.apache.hadoop</groupId>
            <artifactId>hadoop-common</artifactId>
            <version>${hadoop.version}</version>
            <scope>provided</scope>
            <exclusions>
                <exclusion>
                    <groupId>log4j</groupId>
                    <artifactId>log4j</artifactId>
                </exclusion>
                <exclusion>
                    <groupId>org.slf4j</groupId>
                    <artifactId>slf4j-log4j12</artifactId>
                </exclusion>
                <exclusion>
                    <groupId>org.slf4j</groupId>
                    <artifactId>slf4j-reload4j</artifactId>
                </exclusion>
                <exclusion>
                    <groupId>commons-logging</groupId>
                    <artifactId>commons-logging</artifactId>
                </exclusion>
            </exclusions>
        </dependency>
        <dependency>
            <groupId>org.apache.hadoop</groupId>
            <artifactId>hadoop-auth</artifactId>
            <version>${hadoop.version}</version>
            <scope>provided</scope>
            <exclusions>
                <exclusion>
                    <groupId>log4j</groupId>
                    <artifactId>log4j</artifactId>
                </exclusion>
                <exclusion>
                    <groupId>org.slf4j</groupId>
                    <artifactId>slf4j-log4j12</artifactId>
                </exclusion>
                <exclusion>
                    <groupId>org.slf4j</groupId>
                    <artifactId>slf4j-reload4j</artifactId>
                </exclusion>
                <exclusion>
                    <groupId>commons-logging</groupId>
                    <artifactId>commons-logging</artifactId>
                </exclusion>
            </exclusions>
        </dependency>
        <dependency>
            <groupId>org.apache.httpcomponents</groupId>
            <artifactId>httpclient</artifactId>
            <scope>provided</scope>
        </dependency>
        <!-- Test dependencies -->
        <dependency>
            <groupId>org.apache.nifi</groupId>
            <artifactId>nifi-mock</artifactId>
            <scope>test</scope>
        </dependency>
        <dependency>
            <groupId>org.spockframework</groupId>
            <artifactId>spock-core</artifactId>
            <scope>test</scope>
        </dependency>
        <dependency>
            <groupId>org.apache.hadoop</groupId>
            <artifactId>hadoop-minikdc</artifactId>
            <version>${hadoop.version}</version>
            <scope>test</scope>
            <exclusions>
                <exclusion>
                    <groupId>org.slf4j</groupId>
                    <artifactId>slf4j-log4j12</artifactId>
                </exclusion>
                <exclusion>
                    <groupId>org.slf4j</groupId>
                    <artifactId>slf4j-reload4j</artifactId>
                </exclusion>
            </exclusions>
        </dependency>
    </dependencies>
    <dependencyManagement>
        <dependencies>
            <!-- Override commons-compress:1.19 from hadoop -->
            <dependency>
                <groupId>org.apache.commons</groupId>
                <artifactId>commons-compress</artifactId>
                <version>1.21</version>
            </dependency>
        </dependencies>
    </dependencyManagement>
    <build>
        <plugins>
            <plugin>
                <groupId>org.apache.rat</groupId>
                <artifactId>apache-rat-plugin</artifactId>
                <configuration>
                    <excludes combine.children="append">
                        <exclude>src/test/resources/krb5.conf</exclude>
                    </excludes>
                </configuration>
            </plugin>
        </plugins>
    </build>
</project><|MERGE_RESOLUTION|>--- conflicted
+++ resolved
@@ -21,10 +21,6 @@
         <version>1.18.0</version>
     </parent>
     <artifactId>nifi-hadoop-utils</artifactId>
-<<<<<<< HEAD
-    <version>1.18.0</version>
-=======
->>>>>>> 109e54cd
     <packaging>jar</packaging>
 
     <dependencies>
