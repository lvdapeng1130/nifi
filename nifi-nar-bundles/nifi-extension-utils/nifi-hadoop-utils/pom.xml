<?xml version="1.0"?>
<!--
  Licensed to the Apache Software Foundation (ASF) under one or more
  contributor license agreements.  See the NOTICE file distributed with
  this work for additional information regarding copyright ownership.
  The ASF licenses this file to You under the Apache License, Version 2.0
  (the "License"); you may not use this file except in compliance with
  the License.  You may obtain a copy of the License at
      http://www.apache.org/licenses/LICENSE-2.0
  Unless required by applicable law or agreed to in writing, software
  distributed under the License is distributed on an "AS IS" BASIS,
  WITHOUT WARRANTIES OR CONDITIONS OF ANY KIND, either express or implied.
  See the License for the specific language governing permissions and
  limitations under the License.
-->
<project xmlns="http://maven.apache.org/POM/4.0.0" xmlns:xsi="http://www.w3.org/2001/XMLSchema-instance" xsi:schemaLocation="http://maven.apache.org/POM/4.0.0 https://maven.apache.org/xsd/maven-4.0.0.xsd">
    <modelVersion>4.0.0</modelVersion>
    <parent>
        <groupId>org.apache.nifi</groupId>
        <artifactId>nifi-extension-utils</artifactId>
<<<<<<< HEAD
        <version>1.13.1-SNAPSHOT</version>
    </parent>
    <artifactId>nifi-hadoop-utils</artifactId>
    <version>1.13.1-SNAPSHOT</version>
=======
        <version>1.14.0-SNAPSHOT</version>
    </parent>
    <artifactId>nifi-hadoop-utils</artifactId>
    <version>1.14.0-SNAPSHOT</version>
>>>>>>> 64b12176
    <packaging>jar</packaging>

    <dependencies>
        <dependency>
            <groupId>org.apache.nifi</groupId>
            <artifactId>nifi-api</artifactId>
        </dependency>
        <dependency>
            <groupId>org.apache.nifi</groupId>
            <artifactId>nifi-utils</artifactId>
<<<<<<< HEAD
            <version>1.13.1-SNAPSHOT</version>
        </dependency>
        <dependency>
            <groupId>org.apache.nifi</groupId>
            <artifactId>nifi-security-utils</artifactId>
            <version>1.13.1-SNAPSHOT</version>
=======
            <version>1.14.0-SNAPSHOT</version>
        </dependency>
        <dependency>
            <groupId>org.apache.nifi</groupId>
            <artifactId>nifi-security-kerberos</artifactId>
            <version>1.14.0-SNAPSHOT</version>
>>>>>>> 64b12176
        </dependency>
        <dependency>
            <groupId>org.apache.nifi</groupId>
            <artifactId>nifi-kerberos-credentials-service-api</artifactId>
        </dependency>
        <dependency>
            <groupId>org.apache.commons</groupId>
            <artifactId>commons-lang3</artifactId>
            <version>3.9</version>
        </dependency>
        <!-- Other modules using nifi-hadoop-utils are expected to have the below dependencies available, typically through a NAR dependency -->
        <dependency>
            <groupId>org.apache.hadoop</groupId>
            <artifactId>hadoop-common</artifactId>
            <version>${hadoop.version}</version>
            <scope>provided</scope>
        </dependency>
        <dependency>
            <groupId>org.apache.hadoop</groupId>
            <artifactId>hadoop-auth</artifactId>
            <version>${hadoop.version}</version>
            <scope>provided</scope>
        </dependency>
        <dependency>
            <groupId>org.apache.httpcomponents</groupId>
            <artifactId>httpclient</artifactId>
            <version>4.5.5</version>
            <scope>provided</scope>
        </dependency>
        <dependency>
            <groupId>org.apache.nifi</groupId>
            <artifactId>nifi-mock</artifactId>
            <scope>test</scope>
        </dependency>
        <dependency>
            <groupId>org.spockframework</groupId>
            <artifactId>spock-core</artifactId>
            <scope>test</scope>
        </dependency>
        <dependency>
            <groupId>org.apache.hadoop</groupId>
            <artifactId>hadoop-minikdc</artifactId>
            <version>3.2.0</version>
            <scope>test</scope>
        </dependency>
    </dependencies>

    <build>
        <plugins>
            <plugin>
                <groupId>org.apache.rat</groupId>
                <artifactId>apache-rat-plugin</artifactId>
                <configuration>
                    <excludes combine.children="append">
                        <exclude>src/test/resources/krb5.conf</exclude>
                    </excludes>
                </configuration>
            </plugin>
        </plugins>
    </build>
</project><|MERGE_RESOLUTION|>--- conflicted
+++ resolved
@@ -18,17 +18,10 @@
     <parent>
         <groupId>org.apache.nifi</groupId>
         <artifactId>nifi-extension-utils</artifactId>
-<<<<<<< HEAD
-        <version>1.13.1-SNAPSHOT</version>
-    </parent>
-    <artifactId>nifi-hadoop-utils</artifactId>
-    <version>1.13.1-SNAPSHOT</version>
-=======
         <version>1.14.0-SNAPSHOT</version>
     </parent>
     <artifactId>nifi-hadoop-utils</artifactId>
     <version>1.14.0-SNAPSHOT</version>
->>>>>>> 64b12176
     <packaging>jar</packaging>
 
     <dependencies>
@@ -39,21 +32,12 @@
         <dependency>
             <groupId>org.apache.nifi</groupId>
             <artifactId>nifi-utils</artifactId>
-<<<<<<< HEAD
-            <version>1.13.1-SNAPSHOT</version>
-        </dependency>
-        <dependency>
-            <groupId>org.apache.nifi</groupId>
-            <artifactId>nifi-security-utils</artifactId>
-            <version>1.13.1-SNAPSHOT</version>
-=======
             <version>1.14.0-SNAPSHOT</version>
         </dependency>
         <dependency>
             <groupId>org.apache.nifi</groupId>
             <artifactId>nifi-security-kerberos</artifactId>
             <version>1.14.0-SNAPSHOT</version>
->>>>>>> 64b12176
         </dependency>
         <dependency>
             <groupId>org.apache.nifi</groupId>
