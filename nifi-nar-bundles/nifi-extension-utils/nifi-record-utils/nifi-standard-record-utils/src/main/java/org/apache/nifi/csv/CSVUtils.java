/*
 * Licensed to the Apache Software Foundation (ASF) under one or more
 * contributor license agreements.  See the NOTICE file distributed with
 * this work for additional information regarding copyright ownership.
 * The ASF licenses this file to You under the Apache License, Version 2.0
 * (the "License"); you may not use this file except in compliance with
 * the License.  You may obtain a copy of the License at
 *
 *     http://www.apache.org/licenses/LICENSE-2.0
 *
 * Unless required by applicable law or agreed to in writing, software
 * distributed under the License is distributed on an "AS IS" BASIS,
 * WITHOUT WARRANTIES OR CONDITIONS OF ANY KIND, either express or implied.
 * See the License for the specific language governing permissions and
 * limitations under the License.
 */

package org.apache.nifi.csv;

import org.apache.commons.csv.CSVFormat;
import org.apache.commons.csv.QuoteMode;
import org.apache.commons.text.StringEscapeUtils;
import org.apache.nifi.components.AllowableValue;
import org.apache.nifi.components.PropertyDescriptor;
import org.apache.nifi.components.PropertyValue;
import org.apache.nifi.context.PropertyContext;
import org.apache.nifi.expression.ExpressionLanguageScope;
import org.apache.nifi.processor.util.StandardValidators;
import org.slf4j.Logger;
import org.slf4j.LoggerFactory;

import java.util.Map;

public class CSVUtils {

    private static final Logger LOG = LoggerFactory.getLogger(CSVUtils.class);

    public static final AllowableValue CUSTOM = new AllowableValue("custom", "Custom Format",
        "The format of the CSV is configured by using the properties of this Controller Service, such as Value Separator");
    public static final AllowableValue RFC_4180 = new AllowableValue("rfc-4180", "RFC 4180", "CSV data follows the RFC 4180 Specification defined at https://tools.ietf.org/html/rfc4180");
    public static final AllowableValue EXCEL = new AllowableValue("excel", "Microsoft Excel", "CSV data follows the format used by Microsoft Excel");
    public static final AllowableValue TDF = new AllowableValue("tdf", "Tab-Delimited", "CSV data is Tab-Delimited instead of Comma Delimited");
    public static final AllowableValue INFORMIX_UNLOAD = new AllowableValue("informix-unload", "Informix Unload", "The format used by Informix when issuing the UNLOAD TO file_name command");
    public static final AllowableValue INFORMIX_UNLOAD_CSV = new AllowableValue("informix-unload-csv", "Informix Unload Escape Disabled",
        "The format used by Informix when issuing the UNLOAD TO file_name command with escaping disabled");
    public static final AllowableValue MYSQL = new AllowableValue("mysql", "MySQL Format", "CSV data follows the format used by MySQL");

    public static final PropertyDescriptor CSV_FORMAT = new PropertyDescriptor.Builder()
        .name("CSV Format")
        .description("Specifies which \"format\" the CSV data is in, or specifies if custom formatting should be used.")
        .expressionLanguageSupported(ExpressionLanguageScope.NONE)
        .allowableValues(CUSTOM, RFC_4180, EXCEL, TDF, MYSQL, INFORMIX_UNLOAD, INFORMIX_UNLOAD_CSV)
        .defaultValue(CUSTOM.getValue())
        .required(true)
        .build();
    public static final PropertyDescriptor VALUE_SEPARATOR = new PropertyDescriptor.Builder()
        .name("Value Separator")
        .description("The character that is used to separate values/fields in a CSV Record. If the property has been specified via Expression Language " +
                "but the expression gets evaluated to an invalid Value Separator at runtime, then it will be skipped and the default Value Separator will be used.")
        .addValidator(CSVValidators.UNESCAPED_SINGLE_CHAR_VALIDATOR)
        .expressionLanguageSupported(ExpressionLanguageScope.FLOWFILE_ATTRIBUTES)
        .defaultValue(",")
        .required(true)
        .build();
    public static final PropertyDescriptor QUOTE_CHAR = new PropertyDescriptor.Builder()
        .name("Quote Character")
        .description("The character that is used to quote values so that escape characters do not have to be used. If the property has been specified via Expression Language " +
                "but the expression gets evaluated to an invalid Quote Character at runtime, then it will be skipped and the default Quote Character will be used.")
        .addValidator(new CSVValidators.SingleCharacterValidator())
        .expressionLanguageSupported(ExpressionLanguageScope.FLOWFILE_ATTRIBUTES)
        .defaultValue("\"")
        .required(true)
        .build();
    public static final PropertyDescriptor FIRST_LINE_IS_HEADER = new PropertyDescriptor.Builder()
        .name("Skip Header Line")
        .displayName("Treat First Line as Header")
        .description("Specifies whether or not the first line of CSV should be considered a Header or should be considered a record. If the Schema Access Strategy "
            + "indicates that the columns must be defined in the header, then this property will be ignored, since the header must always be "
            + "present and won't be processed as a Record. Otherwise, if 'true', then the first line of CSV data will not be processed as a record and if 'false',"
            + "then the first line will be interpreted as a record.")
        .addValidator(StandardValidators.NON_EMPTY_VALIDATOR)
        .expressionLanguageSupported(ExpressionLanguageScope.NONE)
        .allowableValues("true", "false")
        .defaultValue("false")
        .required(true)
        .build();
    public static final PropertyDescriptor IGNORE_CSV_HEADER = new PropertyDescriptor.Builder()
        .name("ignore-csv-header")
        .displayName("Ignore CSV Header Column Names")
        .description("If the first line of a CSV is a header, and the configured schema does not match the fields named in the header line, this controls how "
            + "the Reader will interpret the fields. If this property is true, then the field names mapped to each column are driven only by the configured schema and "
            + "any fields not in the schema will be ignored. If this property is false, then the field names found in the CSV Header will be used as the names of the "
            + "fields.")
        .expressionLanguageSupported(ExpressionLanguageScope.NONE)
        .allowableValues("true", "false")
        .defaultValue("false")
        .required(false)
        .build();
    public static final PropertyDescriptor COMMENT_MARKER = new PropertyDescriptor.Builder()
        .name("Comment Marker")
        .description("The character that is used to denote the start of a comment. Any line that begins with this comment will be ignored.")
        .addValidator(new CSVValidators.SingleCharacterValidator())
        .expressionLanguageSupported(ExpressionLanguageScope.FLOWFILE_ATTRIBUTES)
        .required(false)
        .build();
    public static final PropertyDescriptor ESCAPE_CHAR = new PropertyDescriptor.Builder()
        .name("Escape Character")
        .description("The character that is used to escape characters that would otherwise have a specific meaning to the CSV Parser. If the property has been specified via Expression Language " +
                "but the expression gets evaluated to an invalid Escape Character at runtime, then it will be skipped and the default Escape Character will be used.")
        .addValidator(new CSVValidators.SingleCharacterValidator())
        .expressionLanguageSupported(ExpressionLanguageScope.FLOWFILE_ATTRIBUTES)
        .defaultValue("\\")
        .required(true)
        .build();
    public static final PropertyDescriptor NULL_STRING = new PropertyDescriptor.Builder()
        .name("Null String")
        .description("Specifies a String that, if present as a value in the CSV, should be considered a null field instead of using the literal value.")
        .addValidator(StandardValidators.NON_EMPTY_VALIDATOR)
        .expressionLanguageSupported(ExpressionLanguageScope.NONE)
        .required(false)
        .build();
    public static final PropertyDescriptor TRIM_FIELDS = new PropertyDescriptor.Builder()
        .name("Trim Fields")
        .description("Whether or not white space should be removed from the beginning and end of fields")
        .expressionLanguageSupported(ExpressionLanguageScope.NONE)
        .allowableValues("true", "false")
        .defaultValue("true")
        .required(true)
        .build();
    public static final PropertyDescriptor CHARSET = new PropertyDescriptor.Builder()
        .name("csvutils-character-set")
        .displayName("Character Set")
        .description("The Character Encoding that is used to encode/decode the CSV file")
        .expressionLanguageSupported(ExpressionLanguageScope.NONE)
        .addValidator(StandardValidators.CHARACTER_SET_VALIDATOR)
        .defaultValue("UTF-8")
        .required(true)
        .build();
    public static final PropertyDescriptor ALLOW_DUPLICATE_HEADER_NAMES = new PropertyDescriptor.Builder()
        .name("csvutils-allow-duplicate-header-names")
        .displayName("Allow Duplicate Header Names")
        .description("Whether duplicate header names are allowed. Header names are case-sensitive, for example \"name\" and \"Name\" are treated as separate fields. " +
                "Handling of duplicate header names is CSV Parser specific (where applicable):\n" +
                "* Apache Commons CSV - duplicate headers will result in column data \"shifting\" right with new fields " +
                "created for \"unknown_field_index_X\" where \"X\" is the CSV column index number\n" +
                "* Jackson CSV - duplicate headers will be de-duplicated with the field value being that of the right-most " +
                "duplicate CSV column")
        .expressionLanguageSupported(ExpressionLanguageScope.NONE)
        .allowableValues("true", "false")
        .defaultValue("true")
        .required(false)
        .build();

    // CSV Format fields for writers only
    public static final AllowableValue QUOTE_ALL = new AllowableValue("ALL", "Quote All Values", "All values will be quoted using the configured quote character.");
    public static final AllowableValue QUOTE_MINIMAL = new AllowableValue("MINIMAL", "Quote Minimal",
        "Values will be quoted only if they are contain special characters such as newline characters or field separators.");
    public static final AllowableValue QUOTE_NON_NUMERIC = new AllowableValue("NON_NUMERIC", "Quote Non-Numeric Values", "Values will be quoted unless the value is a number.");
    public static final AllowableValue QUOTE_NONE = new AllowableValue("NONE", "Do Not Quote Values",
        "Values will not be quoted. Instead, all special characters will be escaped using the configured escape character.");

    public static final PropertyDescriptor QUOTE_MODE = new PropertyDescriptor.Builder()
        .name("Quote Mode")
        .description("Specifies how fields should be quoted when they are written")
        .expressionLanguageSupported(ExpressionLanguageScope.NONE)
        .allowableValues(QUOTE_ALL, QUOTE_MINIMAL, QUOTE_NON_NUMERIC, QUOTE_NONE)
        .defaultValue(QUOTE_MINIMAL.getValue())
        .required(true)
        .build();
    public static final PropertyDescriptor TRAILING_DELIMITER = new PropertyDescriptor.Builder()
        .name("Include Trailing Delimiter")
        .description("If true, a trailing delimiter will be added to each CSV Record that is written. If false, the trailing delimiter will be omitted.")
        .expressionLanguageSupported(ExpressionLanguageScope.NONE)
        .allowableValues("true", "false")
        .defaultValue("false")
        .required(true)
        .build();
    public static final PropertyDescriptor RECORD_SEPARATOR = new PropertyDescriptor.Builder()
        .name("Record Separator")
        .description("Specifies the characters to use in order to separate CSV Records")
        .addValidator(StandardValidators.NON_EMPTY_VALIDATOR)
        .expressionLanguageSupported(ExpressionLanguageScope.NONE)
        .defaultValue("\\n")
        .required(true)
        .build();
    public static final PropertyDescriptor INCLUDE_HEADER_LINE = new PropertyDescriptor.Builder()
        .name("Include Header Line")
        .description("Specifies whether or not the CSV column names should be written out as the first line.")
        .allowableValues("true", "false")
        .defaultValue("true")
        .required(true)
        .build();

    private CSVUtils() {
        // intentionally blank, prevents instantiation
    }

    public static boolean isDynamicCSVFormat(final PropertyContext context) {
        final String formatName = context.getProperty(CSV_FORMAT).getValue();
        return formatName.equalsIgnoreCase(CUSTOM.getValue())
                && (context.getProperty(VALUE_SEPARATOR).isExpressionLanguagePresent()
                || context.getProperty(QUOTE_CHAR).isExpressionLanguagePresent()
                || context.getProperty(ESCAPE_CHAR).isExpressionLanguagePresent()
                || context.getProperty(COMMENT_MARKER).isExpressionLanguagePresent());
    }

    public static CSVFormat createCSVFormat(final PropertyContext context, final Map<String, String> variables) {
        final String formatName = context.getProperty(CSV_FORMAT).getValue();
        if (formatName.equalsIgnoreCase(CUSTOM.getValue())) {
            return buildCustomFormat(context, variables);
        }
        if (formatName.equalsIgnoreCase(RFC_4180.getValue())) {
            return CSVFormat.RFC4180;
        } else if (formatName.equalsIgnoreCase(EXCEL.getValue())) {
            return CSVFormat.EXCEL;
        } else if (formatName.equalsIgnoreCase(TDF.getValue())) {
            return CSVFormat.TDF;
        } else if (formatName.equalsIgnoreCase(MYSQL.getValue())) {
            return CSVFormat.MYSQL;
        } else if (formatName.equalsIgnoreCase(INFORMIX_UNLOAD.getValue())) {
            return CSVFormat.INFORMIX_UNLOAD;
        } else if (formatName.equalsIgnoreCase(INFORMIX_UNLOAD_CSV.getValue())) {
            return CSVFormat.INFORMIX_UNLOAD_CSV;
        } else {
            return CSVFormat.DEFAULT;
        }
    }

    private static Character getValueSeparatorCharUnescapedJava(final PropertyContext context, final Map<String, String> variables) {
        String value = context.getProperty(VALUE_SEPARATOR).evaluateAttributeExpressions(variables).getValue();

        if (value != null) {
            String unescaped = unescape(value);
            if (unescaped.length() == 1) {
                return unescaped.charAt(0);
            }
        }

        LOG.warn("'{}' property evaluated to an invalid value: \"{}\". It must be a single character. The property value will be ignored.", VALUE_SEPARATOR.getName(), value);

        return VALUE_SEPARATOR.getDefaultValue().charAt(0);
    }

    private static Character getCharUnescaped(final PropertyContext context, final PropertyDescriptor property, final Map<String, String> variables) {
        String value = context.getProperty(property).evaluateAttributeExpressions(variables).getValue();

        if (value != null) {
            String unescaped = unescape(value);
            if (unescaped.length() == 1) {
                return unescaped.charAt(0);
            }
        }

        LOG.warn("'{}' property evaluated to an invalid value: \"{}\". It must be a single character. The property value will be ignored.", property.getName(), value);

        if (property.getDefaultValue() != null) {
            return property.getDefaultValue().charAt(0);
        } else {
            return null;
        }
    }

    private static CSVFormat buildCustomFormat(final PropertyContext context, final Map<String, String> variables) {
        final Character valueSeparator = getValueSeparatorCharUnescapedJava(context, variables);
        CSVFormat format = CSVFormat.newFormat(valueSeparator)
            .withAllowMissingColumnNames()
            .withIgnoreEmptyLines();

        final PropertyValue firstLineIsHeaderPropertyValue = context.getProperty(FIRST_LINE_IS_HEADER);
        if (firstLineIsHeaderPropertyValue.getValue() != null && firstLineIsHeaderPropertyValue.asBoolean()) {
            format = format.withFirstRecordAsHeader();
        }

        final Character quoteChar = getCharUnescaped(context, QUOTE_CHAR, variables);
        format = format.withQuote(quoteChar);

        final Character escapeChar = getCharUnescaped(context, ESCAPE_CHAR, variables);
        format = format.withEscape(escapeChar);

        format = format.withTrim(context.getProperty(TRIM_FIELDS).asBoolean());

        if (context.getProperty(COMMENT_MARKER).isSet()) {
            final Character commentMarker = getCharUnescaped(context, COMMENT_MARKER, variables);
            if (commentMarker != null) {
                format = format.withCommentMarker(commentMarker);
            }
        }
        if (context.getProperty(NULL_STRING).isSet()) {
            format = format.withNullString(unescape(context.getProperty(NULL_STRING).getValue()));
        }

        final PropertyValue quoteValue = context.getProperty(QUOTE_MODE);
        if (quoteValue != null && quoteValue.isSet()) {
            final QuoteMode quoteMode = QuoteMode.valueOf(quoteValue.getValue());
            format = format.withQuoteMode(quoteMode);
        }

        final PropertyValue trailingDelimiterValue = context.getProperty(TRAILING_DELIMITER);
        if (trailingDelimiterValue != null && trailingDelimiterValue.isSet()) {
            final boolean trailingDelimiter = trailingDelimiterValue.asBoolean();
            format = format.withTrailingDelimiter(trailingDelimiter);
        }

        final PropertyValue recordSeparator = context.getProperty(RECORD_SEPARATOR);
        if (recordSeparator != null && recordSeparator.isSet()) {
            final String separator = unescape(recordSeparator.getValue());
            format = format.withRecordSeparator(separator);
        }

        final PropertyValue allowDuplicateHeaderNames = context.getProperty(ALLOW_DUPLICATE_HEADER_NAMES);
        if (allowDuplicateHeaderNames != null && allowDuplicateHeaderNames.isSet()) {
            format = format.withAllowDuplicateHeaderNames(allowDuplicateHeaderNames.asBoolean());
        }

        return format;
    }

    public static String unescape(String input) {
        if (input != null && input.length() > 1) {
            input = StringEscapeUtils.unescapeJava(input);
        }
        return input;
    }
<<<<<<< HEAD


    public static String unescape(final String input) {
        if (input == null) {
            return null;
        }

        return input.replace("\\t", "\t")
            .replace("\\n", "\n")
            .replace("\\r", "\r");
    }
=======
>>>>>>> 64b12176
}<|MERGE_RESOLUTION|>--- conflicted
+++ resolved
@@ -321,18 +321,4 @@
         }
         return input;
     }
-<<<<<<< HEAD
-
-
-    public static String unescape(final String input) {
-        if (input == null) {
-            return null;
-        }
-
-        return input.replace("\\t", "\t")
-            .replace("\\n", "\n")
-            .replace("\\r", "\r");
-    }
-=======
->>>>>>> 64b12176
 }