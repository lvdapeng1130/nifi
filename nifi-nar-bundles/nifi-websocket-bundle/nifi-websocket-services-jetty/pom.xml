<project xmlns="http://maven.apache.org/POM/4.0.0" xmlns:xsi="http://www.w3.org/2001/XMLSchema-instance" xsi:schemaLocation="http://maven.apache.org/POM/4.0.0 https://maven.apache.org/xsd/maven-4.0.0.xsd">
    <!-- Licensed to the Apache Software Foundation (ASF) under one or more 
    contributor license agreements. See the NOTICE file distributed with this 
    work for additional information regarding copyright ownership. The ASF licenses 
    this file to You under the Apache License, Version 2.0 (the "License"); you 
    may not use this file except in compliance with the License. You may obtain 
    a copy of the License at http://www.apache.org/licenses/LICENSE-2.0 Unless 
    required by applicable law or agreed to in writing, software distributed 
    under the License is distributed on an "AS IS" BASIS, WITHOUT WARRANTIES 
    OR CONDITIONS OF ANY KIND, either express or implied. See the License for 
    the specific language governing permissions and limitations under the License. -->
    <parent>
        <groupId>org.apache.nifi</groupId>
        <artifactId>nifi-websocket-bundle</artifactId>
        <version>1.18.0</version>
    </parent>
    <modelVersion>4.0.0</modelVersion>
    <artifactId>nifi-websocket-services-jetty</artifactId>
    <packaging>jar</packaging>
    <dependencies>
        <dependency>
            <groupId>org.apache.nifi</groupId>
            <artifactId>nifi-ssl-context-service-api</artifactId>
        </dependency>
        <dependency>
            <groupId>org.apache.nifi</groupId>
            <artifactId>nifi-websocket-services-api</artifactId>
            <version>1.18.0</version>
<<<<<<< HEAD
=======
        </dependency>
        <dependency>
            <groupId>org.apache.nifi</groupId>
            <artifactId>nifi-utils</artifactId>
            <version>1.18.0</version>
>>>>>>> 109e54cd
        </dependency>
        <dependency>
            <groupId>org.eclipse.jetty.websocket</groupId>
            <artifactId>websocket-server</artifactId>
            <version>${jetty.version}</version>
        </dependency>
        <dependency>
            <groupId>org.apache.nifi</groupId>
            <artifactId>nifi-mock</artifactId>
            <version>1.18.0</version>
            <scope>test</scope>
        </dependency>
        <dependency>
            <groupId>org.apache.nifi</groupId>
            <artifactId>nifi-ssl-context-service</artifactId>
            <scope>test</scope>
        </dependency>
    </dependencies>
    <build>
        <plugins>
            <plugin>
                <groupId>org.apache.rat</groupId>
                <artifactId>apache-rat-plugin</artifactId>
            </plugin>
        </plugins>
    </build>
</project><|MERGE_RESOLUTION|>--- conflicted
+++ resolved
@@ -26,14 +26,11 @@
             <groupId>org.apache.nifi</groupId>
             <artifactId>nifi-websocket-services-api</artifactId>
             <version>1.18.0</version>
-<<<<<<< HEAD
-=======
         </dependency>
         <dependency>
             <groupId>org.apache.nifi</groupId>
             <artifactId>nifi-utils</artifactId>
             <version>1.18.0</version>
->>>>>>> 109e54cd
         </dependency>
         <dependency>
             <groupId>org.eclipse.jetty.websocket</groupId>
