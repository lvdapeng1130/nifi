<?xml version="1.0" encoding="UTF-8"?>
<!--
  Licensed to the Apache Software Foundation (ASF) under one or more
  contributor license agreements. See the NOTICE file distributed with
  this work for additional information regarding copyright ownership.
  The ASF licenses this file to You under the Apache License, Version 2.0
  (the "License"); you may not use this file except in compliance with
  the License. You may obtain a copy of the License at
  http://www.apache.org/licenses/LICENSE-2.0
  Unless required by applicable law or agreed to in writing, software
  distributed under the License is distributed on an "AS IS" BASIS,
  WITHOUT WARRANTIES OR CONDITIONS OF ANY KIND, either express or implied.
  See the License for the specific language governing permissions and
  limitations under the License.
-->
<project xmlns="http://maven.apache.org/POM/4.0.0" xmlns:xsi="http://www.w3.org/2001/XMLSchema-instance" xsi:schemaLocation="http://maven.apache.org/POM/4.0.0 http://maven.apache.org/xsd/maven-4.0.0.xsd">
    <modelVersion>4.0.0</modelVersion>

    <parent>
        <groupId>org.apache.nifi</groupId>
        <artifactId>nifi-nar-bundles</artifactId>
<<<<<<< HEAD
        <version>1.9.2-SNAPSHOT</version>
    </parent>

    <artifactId>nifi-redis-bundle</artifactId>
    <version>1.9.2-SNAPSHOT</version>
=======
        <version>1.9.3-SNAPSHOT</version>
    </parent>

    <artifactId>nifi-redis-bundle</artifactId>
    <version>1.9.3-SNAPSHOT</version>
>>>>>>> 4255528a
    <packaging>pom</packaging>

    <properties>
        <spring.data.redis.version>2.1.0.RELEASE</spring.data.redis.version>
    </properties>

    <modules>
        <module>nifi-redis-service-api</module>
        <module>nifi-redis-service-api-nar</module>
        <module>nifi-redis-extensions</module>
        <module>nifi-redis-nar</module>
    </modules>

</project><|MERGE_RESOLUTION|>--- conflicted
+++ resolved
@@ -19,19 +19,11 @@
     <parent>
         <groupId>org.apache.nifi</groupId>
         <artifactId>nifi-nar-bundles</artifactId>
-<<<<<<< HEAD
-        <version>1.9.2-SNAPSHOT</version>
-    </parent>
-
-    <artifactId>nifi-redis-bundle</artifactId>
-    <version>1.9.2-SNAPSHOT</version>
-=======
         <version>1.9.3-SNAPSHOT</version>
     </parent>
 
     <artifactId>nifi-redis-bundle</artifactId>
     <version>1.9.3-SNAPSHOT</version>
->>>>>>> 4255528a
     <packaging>pom</packaging>
 
     <properties>
