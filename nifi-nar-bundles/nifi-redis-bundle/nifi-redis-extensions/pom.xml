<?xml version="1.0" encoding="UTF-8"?>
<!--
  Licensed to the Apache Software Foundation (ASF) under one or more
  contributor license agreements. See the NOTICE file distributed with
  this work for additional information regarding copyright ownership.
  The ASF licenses this file to You under the Apache License, Version 2.0
  (the "License"); you may not use this file except in compliance with
  the License. You may obtain a copy of the License at
  http://www.apache.org/licenses/LICENSE-2.0
  Unless required by applicable law or agreed to in writing, software
  distributed under the License is distributed on an "AS IS" BASIS,
  WITHOUT WARRANTIES OR CONDITIONS OF ANY KIND, either express or implied.
  See the License for the specific language governing permissions and
  limitations under the License.
-->
<project xmlns="http://maven.apache.org/POM/4.0.0" xmlns:xsi="http://www.w3.org/2001/XMLSchema-instance" xsi:schemaLocation="http://maven.apache.org/POM/4.0.0 https://maven.apache.org/xsd/maven-4.0.0.xsd">
    <modelVersion>4.0.0</modelVersion>

    <parent>
        <groupId>org.apache.nifi</groupId>
        <artifactId>nifi-redis-bundle</artifactId>
<<<<<<< HEAD
        <version>1.13.1-SNAPSHOT</version>
=======
        <version>1.14.0-SNAPSHOT</version>
>>>>>>> 64b12176
    </parent>

    <artifactId>nifi-redis-extensions</artifactId>
    <packaging>jar</packaging>

    <dependencies>
        <!-- Provided deps from nifi-redis-service-api -->
        <dependency>
            <groupId>org.apache.nifi</groupId>
            <artifactId>nifi-distributed-cache-client-service-api</artifactId>
            <scope>provided</scope>
        </dependency>
        <dependency>
            <groupId>org.apache.nifi</groupId>
            <artifactId>nifi-redis-service-api</artifactId>
<<<<<<< HEAD
            <version>1.13.1-SNAPSHOT</version>
=======
            <version>1.14.0-SNAPSHOT</version>
>>>>>>> 64b12176
            <scope>provided</scope>
        </dependency>
        <dependency>
            <groupId>org.springframework.data</groupId>
            <artifactId>spring-data-redis</artifactId>
            <version>${spring.data.redis.version}</version>
            <scope>provided</scope>
        </dependency>
        <dependency>
            <groupId>redis.clients</groupId>
            <artifactId>jedis</artifactId>
            <version>2.9.0</version>
            <scope>provided</scope>
        </dependency>
        <!-- End Provided deps from nifi-redis-service-api -->
        <dependency>
            <groupId>com.fasterxml.jackson.core</groupId>
            <artifactId>jackson-databind</artifactId>
            <version>${jackson.version}</version>
        </dependency>
        <dependency>
            <groupId>org.apache.nifi</groupId>
            <artifactId>nifi-api</artifactId>
        </dependency>
        <dependency>
            <groupId>org.apache.nifi</groupId>
            <artifactId>nifi-utils</artifactId>
<<<<<<< HEAD
            <version>1.13.1-SNAPSHOT</version>
=======
            <version>1.14.0-SNAPSHOT</version>
>>>>>>> 64b12176
        </dependency>
        <!-- Test dependencies -->
        <dependency>
            <groupId>org.apache.nifi</groupId>
            <artifactId>nifi-mock</artifactId>
<<<<<<< HEAD
            <version>1.13.1-SNAPSHOT</version>
=======
            <version>1.14.0-SNAPSHOT</version>
>>>>>>> 64b12176
            <scope>test</scope>
        </dependency>
        <dependency>
            <groupId>com.github.kstyrc</groupId>
            <artifactId>embedded-redis</artifactId>
            <version>0.6</version>
            <scope>test</scope>
        </dependency>
    </dependencies>
</project><|MERGE_RESOLUTION|>--- conflicted
+++ resolved
@@ -19,11 +19,7 @@
     <parent>
         <groupId>org.apache.nifi</groupId>
         <artifactId>nifi-redis-bundle</artifactId>
-<<<<<<< HEAD
-        <version>1.13.1-SNAPSHOT</version>
-=======
         <version>1.14.0-SNAPSHOT</version>
->>>>>>> 64b12176
     </parent>
 
     <artifactId>nifi-redis-extensions</artifactId>
@@ -39,11 +35,7 @@
         <dependency>
             <groupId>org.apache.nifi</groupId>
             <artifactId>nifi-redis-service-api</artifactId>
-<<<<<<< HEAD
-            <version>1.13.1-SNAPSHOT</version>
-=======
             <version>1.14.0-SNAPSHOT</version>
->>>>>>> 64b12176
             <scope>provided</scope>
         </dependency>
         <dependency>
@@ -71,21 +63,13 @@
         <dependency>
             <groupId>org.apache.nifi</groupId>
             <artifactId>nifi-utils</artifactId>
-<<<<<<< HEAD
-            <version>1.13.1-SNAPSHOT</version>
-=======
             <version>1.14.0-SNAPSHOT</version>
->>>>>>> 64b12176
         </dependency>
         <!-- Test dependencies -->
         <dependency>
             <groupId>org.apache.nifi</groupId>
             <artifactId>nifi-mock</artifactId>
-<<<<<<< HEAD
-            <version>1.13.1-SNAPSHOT</version>
-=======
             <version>1.14.0-SNAPSHOT</version>
->>>>>>> 64b12176
             <scope>test</scope>
         </dependency>
         <dependency>
