--- conflicted
+++ resolved
@@ -73,14 +73,11 @@
             <groupId>org.apache.nifi.registry</groupId>
             <artifactId>nifi-registry-data-model</artifactId>
             <version>1.18.0</version>
-<<<<<<< HEAD
-=======
         </dependency>
         <dependency>
             <groupId>org.slf4j</groupId>
             <artifactId>slf4j-api</artifactId>
             <scope>runtime</scope>
->>>>>>> 109e54cd
         </dependency>
 
         <dependency>
