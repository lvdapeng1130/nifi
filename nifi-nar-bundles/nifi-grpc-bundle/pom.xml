--- conflicted
+++ resolved
@@ -19,19 +19,11 @@
     <parent>
         <groupId>org.apache.nifi</groupId>
         <artifactId>nifi-nar-bundles</artifactId>
-<<<<<<< HEAD
-        <version>1.13.1-SNAPSHOT</version>
-    </parent>
-
-    <artifactId>nifi-grpc-bundle</artifactId>
-    <version>1.13.1-SNAPSHOT</version>
-=======
         <version>1.14.0-SNAPSHOT</version>
     </parent>
 
     <artifactId>nifi-grpc-bundle</artifactId>
     <version>1.14.0-SNAPSHOT</version>
->>>>>>> 64b12176
     <packaging>pom</packaging>
     <description>A bundle of processors that speak the gRPC protocol</description>
 
@@ -50,11 +42,7 @@
             <dependency>
                 <groupId>org.apache.nifi</groupId>
                 <artifactId>nifi-grpc-processors</artifactId>
-<<<<<<< HEAD
-                <version>1.13.1-SNAPSHOT</version>
-=======
                 <version>1.14.0-SNAPSHOT</version>
->>>>>>> 64b12176
             </dependency>
         </dependencies>
     </dependencyManagement>
