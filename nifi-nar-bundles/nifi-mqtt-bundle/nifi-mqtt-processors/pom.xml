--- conflicted
+++ resolved
@@ -17,11 +17,7 @@
     <parent>
         <groupId>org.apache.nifi</groupId>
         <artifactId>nifi-mqtt-bundle</artifactId>
-<<<<<<< HEAD
-        <version>1.13.1-SNAPSHOT</version>
-=======
         <version>1.14.0-SNAPSHOT</version>
->>>>>>> 64b12176
     </parent>
 
     <modelVersion>4.0.0</modelVersion>
@@ -38,11 +34,7 @@
         <dependency>
             <groupId>org.apache.nifi</groupId>
             <artifactId>nifi-processor-utils</artifactId>
-<<<<<<< HEAD
-            <version>1.13.1-SNAPSHOT</version>
-=======
             <version>1.14.0-SNAPSHOT</version>
->>>>>>> 64b12176
         </dependency>
         <dependency>
             <groupId>org.apache.nifi</groupId>
@@ -81,21 +73,13 @@
         <dependency>
             <groupId>org.apache.nifi</groupId>
             <artifactId>nifi-record-serialization-services</artifactId>
-<<<<<<< HEAD
-            <version>1.13.1-SNAPSHOT</version>
-=======
             <version>1.14.0-SNAPSHOT</version>
->>>>>>> 64b12176
             <scope>test</scope>
         </dependency>
         <dependency>
             <groupId>org.apache.nifi</groupId>
             <artifactId>nifi-avro-record-utils</artifactId>
-<<<<<<< HEAD
-            <version>1.13.1-SNAPSHOT</version>
-=======
             <version>1.14.0-SNAPSHOT</version>
->>>>>>> 64b12176
             <scope>test</scope>
         </dependency>
         <dependency>
