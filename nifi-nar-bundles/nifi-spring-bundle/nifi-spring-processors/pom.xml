--- conflicted
+++ resolved
@@ -52,15 +52,6 @@
             <groupId>org.apache.nifi</groupId>
             <artifactId>nifi-mock</artifactId>
             <version>1.18.0</version>
-<<<<<<< HEAD
-            <scope>test</scope>
-        </dependency>
-        <dependency>
-            <groupId>commons-logging</groupId>
-            <artifactId>commons-logging</artifactId>
-            <version>1.2</version>
-=======
->>>>>>> 109e54cd
             <scope>test</scope>
         </dependency>
         <dependency>
