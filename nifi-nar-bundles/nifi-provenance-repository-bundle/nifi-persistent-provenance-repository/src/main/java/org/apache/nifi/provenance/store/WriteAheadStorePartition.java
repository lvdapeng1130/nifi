--- conflicted
+++ resolved
@@ -329,11 +329,7 @@
                 final StorageSummary summaryWithIndex = new StorageSummary(writerSummary.getEventId(), writerSummary.getStorageLocation(), this.partitionName,
                     writerSummary.getBlockIndex(), writerSummary.getSerializedLength(), writerSummary.getBytesWritten());
                 locationMap.put(eventRecord, summaryWithIndex);
-<<<<<<< HEAD
-                maxId = summaryWithIndex.getEventId();
-=======
                 maxId = Math.max(maxId, summaryWithIndex.getEventId());
->>>>>>> 64b12176
                 numEvents++;
             }
 
