--- conflicted
+++ resolved
@@ -19,11 +19,7 @@
     <parent>
         <groupId>org.apache.nifi</groupId>
         <artifactId>nifi-scripting-bundle</artifactId>
-<<<<<<< HEAD
-        <version>1.13.1-SNAPSHOT</version>
-=======
         <version>1.14.0-SNAPSHOT</version>
->>>>>>> 64b12176
     </parent>
 
     <artifactId>nifi-scripting-processors</artifactId>
@@ -45,11 +41,7 @@
         <dependency>
             <groupId>org.apache.nifi</groupId>
             <artifactId>nifi-utils</artifactId>
-<<<<<<< HEAD
-            <version>1.13.1-SNAPSHOT</version>
-=======
             <version>1.14.0-SNAPSHOT</version>
->>>>>>> 64b12176
         </dependency>
         <dependency>
             <groupId>org.apache.nifi</groupId>
@@ -62,11 +54,7 @@
         <dependency>
             <groupId>org.apache.nifi</groupId>
             <artifactId>nifi-record-path</artifactId>
-<<<<<<< HEAD
-            <version>1.13.1-SNAPSHOT</version>
-=======
             <version>1.14.0-SNAPSHOT</version>
->>>>>>> 64b12176
         </dependency>
         <dependency>
             <groupId>org.apache.nifi</groupId>
@@ -80,11 +68,7 @@
         <dependency>
             <groupId>org.apache.nifi</groupId>
             <artifactId>nifi-rules-engine-service-api</artifactId>
-<<<<<<< HEAD
-            <version>1.13.1-SNAPSHOT</version>
-=======
             <version>1.14.0-SNAPSHOT</version>
->>>>>>> 64b12176
         </dependency>
         <dependency>
             <groupId>org.apache.ivy</groupId>
@@ -135,21 +119,13 @@
         <dependency>
             <groupId>org.apache.nifi</groupId>
             <artifactId>nifi-mock</artifactId>
-<<<<<<< HEAD
-            <version>1.13.1-SNAPSHOT</version>
-=======
             <version>1.14.0-SNAPSHOT</version>
->>>>>>> 64b12176
             <scope>test</scope>
         </dependency>
         <dependency>
             <groupId>org.apache.nifi</groupId>
             <artifactId>nifi-mock-record-utils</artifactId>
-<<<<<<< HEAD
-            <version>1.13.1-SNAPSHOT</version>
-=======
             <version>1.14.0-SNAPSHOT</version>
->>>>>>> 64b12176
             <scope>test</scope>
         </dependency>
         <dependency>
