<?xml version="1.0" encoding="UTF-8"?>
<project xmlns="http://maven.apache.org/POM/4.0.0" xmlns:xsi="http://www.w3.org/2001/XMLSchema-instance" xsi:schemaLocation="http://maven.apache.org/POM/4.0.0 https://maven.apache.org/xsd/maven-4.0.0.xsd">
    <!--
  Licensed to the Apache Software Foundation (ASF) under one or more
  contributor license agreements. See the NOTICE file distributed with
  this work for additional information regarding copyright ownership.
  The ASF licenses this file to You under the Apache License, Version 2.0
  (the "License"); you may not use this file except in compliance with
  the License. You may obtain a copy of the License at
  http://www.apache.org/licenses/LICENSE-2.0
  Unless required by applicable law or agreed to in writing, software
  distributed under the License is distributed on an "AS IS" BASIS,
  WITHOUT WARRANTIES OR CONDITIONS OF ANY KIND, either express or implied.
  See the License for the specific language governing permissions and
  limitations under the License.
-->
    <modelVersion>4.0.0</modelVersion>
    <parent>
        <groupId>org.apache.nifi</groupId>
        <artifactId>nifi-site-to-site-reporting-bundle</artifactId>
        <version>1.18.0</version>
    </parent>

    <artifactId>nifi-site-to-site-reporting-task</artifactId>
    <description>Publishes NiFi metrics and provenance events via S2S</description>
<<<<<<< HEAD
    <version>1.18.0</version>
=======
>>>>>>> 109e54cd

    <dependencies>
        <dependency>
            <groupId>org.apache.nifi</groupId>
            <artifactId>nifi-api</artifactId>
        </dependency>
        <dependency>
            <groupId>org.apache.nifi</groupId>
<<<<<<< HEAD
            <artifactId>nifi-processor-utils</artifactId>
            <version>1.18.0</version>
        </dependency>
        <dependency>
            <groupId>org.apache.nifi</groupId>
=======
>>>>>>> 109e54cd
            <artifactId>nifi-reporting-utils</artifactId>
            <version>1.18.0</version>
        </dependency>
        <dependency>
            <groupId>org.apache.nifi</groupId>
            <artifactId>nifi-utils</artifactId>
            <version>1.18.0</version>
        </dependency>
        <dependency>
            <groupId>org.apache.nifi</groupId>
            <artifactId>nifi-ssl-context-service-api</artifactId>
        </dependency>
        <dependency>
            <groupId>org.apache.nifi</groupId>
            <artifactId>nifi-site-to-site-client</artifactId>
            <version>1.18.0</version>
        </dependency>
        <dependency>
            <groupId>org.apache.nifi</groupId>
            <artifactId>nifi-record-serialization-service-api</artifactId>
        </dependency>
        <dependency>
            <groupId>org.apache.nifi</groupId>
            <artifactId>nifi-schema-registry-service-api</artifactId>
        </dependency>
        <dependency>
            <groupId>org.apache.nifi</groupId>
            <artifactId>nifi-record</artifactId>
        </dependency>
        <dependency>
            <groupId>org.apache.nifi</groupId>
            <artifactId>nifi-record-sink-api</artifactId>
            <version>1.18.0</version>
        </dependency>
        <dependency>
            <groupId>org.apache.nifi</groupId>
            <artifactId>nifi-avro-record-utils</artifactId>
            <version>1.18.0</version>
        </dependency>
        <dependency>
            <groupId>org.glassfish</groupId>
            <artifactId>javax.json</artifactId>
            <version>1.0.4</version>
        </dependency>
        <dependency>
            <groupId>javax.json</groupId>
            <artifactId>javax.json-api</artifactId>
            <version>1.0</version>
        </dependency>

        <dependency>
            <groupId>org.apache.nifi</groupId>
            <artifactId>nifi-data-provenance-utils</artifactId>
            <version>1.18.0</version>
            <scope>test</scope>
        </dependency>
        <dependency>
            <groupId>org.apache.nifi</groupId>
            <artifactId>nifi-mock</artifactId>
            <version>1.18.0</version>
            <scope>test</scope>
        </dependency>
        <dependency>
            <groupId>org.apache.nifi</groupId>
            <artifactId>nifi-mock-record-utils</artifactId>
            <version>1.18.0</version>
            <scope>test</scope>
        </dependency>
    </dependencies>

    <build>
        <plugins>
            <plugin>
                <groupId>org.apache.rat</groupId>
                <artifactId>apache-rat-plugin</artifactId>
                <configuration>
                    <excludes combine.children="append">
                        <exclude>src/main/resources/schema-metrics.avsc</exclude>
                        <exclude>src/main/resources/schema-bulletins.avsc</exclude>
                        <exclude>src/main/resources/schema-provenance.avsc</exclude>
                        <exclude>src/main/resources/schema-status.avsc</exclude>
                    </excludes>
                </configuration>
            </plugin>
        </plugins>
    </build>
</project><|MERGE_RESOLUTION|>--- conflicted
+++ resolved
@@ -23,10 +23,6 @@
 
     <artifactId>nifi-site-to-site-reporting-task</artifactId>
     <description>Publishes NiFi metrics and provenance events via S2S</description>
-<<<<<<< HEAD
-    <version>1.18.0</version>
-=======
->>>>>>> 109e54cd
 
     <dependencies>
         <dependency>
@@ -35,14 +31,6 @@
         </dependency>
         <dependency>
             <groupId>org.apache.nifi</groupId>
-<<<<<<< HEAD
-            <artifactId>nifi-processor-utils</artifactId>
-            <version>1.18.0</version>
-        </dependency>
-        <dependency>
-            <groupId>org.apache.nifi</groupId>
-=======
->>>>>>> 109e54cd
             <artifactId>nifi-reporting-utils</artifactId>
             <version>1.18.0</version>
         </dependency>
