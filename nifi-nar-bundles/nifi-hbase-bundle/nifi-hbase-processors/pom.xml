<?xml version="1.0" encoding="UTF-8"?>
<!--
  Licensed to the Apache Software Foundation (ASF) under one or more
  contributor license agreements. See the NOTICE file distributed with
  this work for additional information regarding copyright ownership.
  The ASF licenses this file to You under the Apache License, Version 2.0
  (the "License"); you may not use this file except in compliance with
  the License. You may obtain a copy of the License at
  http://www.apache.org/licenses/LICENSE-2.0
  Unless required by applicable law or agreed to in writing, software
  distributed under the License is distributed on an "AS IS" BASIS,
  WITHOUT WARRANTIES OR CONDITIONS OF ANY KIND, either express or implied.
  See the License for the specific language governing permissions and
  limitations under the License.
-->
<project xmlns="http://maven.apache.org/POM/4.0.0" xmlns:xsi="http://www.w3.org/2001/XMLSchema-instance" xsi:schemaLocation="http://maven.apache.org/POM/4.0.0 https://maven.apache.org/xsd/maven-4.0.0.xsd">
    <modelVersion>4.0.0</modelVersion>
    <parent>
        <groupId>org.apache.nifi</groupId>
        <artifactId>nifi-hbase-bundle</artifactId>
<<<<<<< HEAD
        <version>1.13.1-SNAPSHOT</version>
=======
        <version>1.14.0-SNAPSHOT</version>
>>>>>>> 64b12176
    </parent>
    <artifactId>nifi-hbase-processors</artifactId>
    <description>Support for interacting with HBase</description>
    <dependencies>
        <dependency>
            <groupId>org.apache.nifi</groupId>
            <artifactId>nifi-hbase-client-service-api</artifactId>
<<<<<<< HEAD
            <version>1.13.1-SNAPSHOT</version>
=======
            <version>1.14.0-SNAPSHOT</version>
>>>>>>> 64b12176
            <scope>provided</scope>
        </dependency>
        <dependency>
            <groupId>org.apache.nifi</groupId>
            <artifactId>nifi-distributed-cache-client-service-api</artifactId>
            <scope>provided</scope>
        </dependency>
        <dependency>
            <groupId>org.apache.nifi</groupId>
            <artifactId>nifi-api</artifactId>
        </dependency>
        <dependency>
            <groupId>org.apache.nifi</groupId>
            <artifactId>nifi-processor-utils</artifactId>
<<<<<<< HEAD
            <version>1.13.1-SNAPSHOT</version>
=======
            <version>1.14.0-SNAPSHOT</version>
>>>>>>> 64b12176
        </dependency>
        <dependency>
            <groupId>org.apache.nifi</groupId>
            <artifactId>nifi-record-serialization-service-api</artifactId>
        </dependency>
        <dependency>
            <groupId>org.apache.nifi</groupId>
            <artifactId>nifi-record</artifactId>
<<<<<<< HEAD
            <version>1.13.1-SNAPSHOT</version>
=======
            <version>1.14.0-SNAPSHOT</version>
>>>>>>> 64b12176
        </dependency>
        <dependency>
            <groupId>org.apache.commons</groupId>
            <artifactId>commons-lang3</artifactId>
            <version>3.9</version>
        </dependency>
        <dependency>
            <groupId>com.fasterxml.jackson.core</groupId>
            <artifactId>jackson-databind</artifactId>
            <version>${jackson.version}</version>
        </dependency>
        <dependency>
            <groupId>com.fasterxml.jackson.core</groupId>
            <artifactId>jackson-core</artifactId>
            <version>${jackson.version}</version>
        </dependency>
        <dependency>
            <groupId>org.apache.nifi</groupId>
            <artifactId>nifi-mock</artifactId>
<<<<<<< HEAD
            <version>1.13.1-SNAPSHOT</version>
=======
            <version>1.14.0-SNAPSHOT</version>
>>>>>>> 64b12176
            <scope>test</scope>
        </dependency>

        <dependency>
            <groupId>org.apache.nifi</groupId>
            <artifactId>nifi-mock-record-utils</artifactId>
<<<<<<< HEAD
            <version>1.13.1-SNAPSHOT</version>
=======
            <version>1.14.0-SNAPSHOT</version>
>>>>>>> 64b12176
            <scope>test</scope>
        </dependency>
        <dependency>
            <groupId>org.apache.nifi</groupId>
            <artifactId>nifi-record-path</artifactId>
<<<<<<< HEAD
            <version>1.13.1-SNAPSHOT</version>
=======
            <version>1.14.0-SNAPSHOT</version>
>>>>>>> 64b12176
        </dependency>
        <dependency>
            <groupId>org.apache.commons</groupId>
            <artifactId>commons-text</artifactId>
            <version>1.8</version>
        </dependency>
    </dependencies>
</project><|MERGE_RESOLUTION|>--- conflicted
+++ resolved
@@ -18,11 +18,7 @@
     <parent>
         <groupId>org.apache.nifi</groupId>
         <artifactId>nifi-hbase-bundle</artifactId>
-<<<<<<< HEAD
-        <version>1.13.1-SNAPSHOT</version>
-=======
         <version>1.14.0-SNAPSHOT</version>
->>>>>>> 64b12176
     </parent>
     <artifactId>nifi-hbase-processors</artifactId>
     <description>Support for interacting with HBase</description>
@@ -30,11 +26,7 @@
         <dependency>
             <groupId>org.apache.nifi</groupId>
             <artifactId>nifi-hbase-client-service-api</artifactId>
-<<<<<<< HEAD
-            <version>1.13.1-SNAPSHOT</version>
-=======
             <version>1.14.0-SNAPSHOT</version>
->>>>>>> 64b12176
             <scope>provided</scope>
         </dependency>
         <dependency>
@@ -49,11 +41,7 @@
         <dependency>
             <groupId>org.apache.nifi</groupId>
             <artifactId>nifi-processor-utils</artifactId>
-<<<<<<< HEAD
-            <version>1.13.1-SNAPSHOT</version>
-=======
             <version>1.14.0-SNAPSHOT</version>
->>>>>>> 64b12176
         </dependency>
         <dependency>
             <groupId>org.apache.nifi</groupId>
@@ -62,11 +50,7 @@
         <dependency>
             <groupId>org.apache.nifi</groupId>
             <artifactId>nifi-record</artifactId>
-<<<<<<< HEAD
-            <version>1.13.1-SNAPSHOT</version>
-=======
             <version>1.14.0-SNAPSHOT</version>
->>>>>>> 64b12176
         </dependency>
         <dependency>
             <groupId>org.apache.commons</groupId>
@@ -86,32 +70,20 @@
         <dependency>
             <groupId>org.apache.nifi</groupId>
             <artifactId>nifi-mock</artifactId>
-<<<<<<< HEAD
-            <version>1.13.1-SNAPSHOT</version>
-=======
             <version>1.14.0-SNAPSHOT</version>
->>>>>>> 64b12176
             <scope>test</scope>
         </dependency>
 
         <dependency>
             <groupId>org.apache.nifi</groupId>
             <artifactId>nifi-mock-record-utils</artifactId>
-<<<<<<< HEAD
-            <version>1.13.1-SNAPSHOT</version>
-=======
             <version>1.14.0-SNAPSHOT</version>
->>>>>>> 64b12176
             <scope>test</scope>
         </dependency>
         <dependency>
             <groupId>org.apache.nifi</groupId>
             <artifactId>nifi-record-path</artifactId>
-<<<<<<< HEAD
-            <version>1.13.1-SNAPSHOT</version>
-=======
             <version>1.14.0-SNAPSHOT</version>
->>>>>>> 64b12176
         </dependency>
         <dependency>
             <groupId>org.apache.commons</groupId>
