--- conflicted
+++ resolved
@@ -19,11 +19,7 @@
     <parent>
         <groupId>org.apache.nifi</groupId>
         <artifactId>nifi-nar-bundles</artifactId>
-<<<<<<< HEAD
-        <version>1.13.1-SNAPSHOT</version>
-=======
         <version>1.14.0-SNAPSHOT</version>
->>>>>>> 64b12176
     </parent>
 
     <artifactId>nifi-hl7-bundle</artifactId>
@@ -39,20 +35,12 @@
             <dependency>
                 <groupId>org.apache.nifi</groupId>
                 <artifactId>nifi-hl7-processors</artifactId>
-<<<<<<< HEAD
-                <version>1.13.1-SNAPSHOT</version>
-=======
                 <version>1.14.0-SNAPSHOT</version>
->>>>>>> 64b12176
             </dependency>
             <dependency>
                 <groupId>org.apache.nifi</groupId>
                 <artifactId>nifi-hl7-query-language</artifactId>
-<<<<<<< HEAD
-                <version>1.13.1-SNAPSHOT</version>
-=======
                 <version>1.14.0-SNAPSHOT</version>
->>>>>>> 64b12176
             </dependency>
         </dependencies>
     </dependencyManagement>
