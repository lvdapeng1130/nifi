--- conflicted
+++ resolved
@@ -18,11 +18,7 @@
     <parent>
         <groupId>org.apache.nifi</groupId>
         <artifactId>nifi-datadog-bundle</artifactId>
-<<<<<<< HEAD
-        <version>1.13.1-SNAPSHOT</version>
-=======
         <version>1.14.0-SNAPSHOT</version>
->>>>>>> 64b12176
     </parent>
 
     <artifactId>nifi-datadog-reporting-task</artifactId>
@@ -50,20 +46,12 @@
         <dependency>
             <groupId>org.apache.nifi</groupId>
             <artifactId>nifi-metrics</artifactId>
-<<<<<<< HEAD
-            <version>1.13.1-SNAPSHOT</version>
-=======
             <version>1.14.0-SNAPSHOT</version>
->>>>>>> 64b12176
         </dependency>
         <dependency>
             <groupId>org.apache.nifi</groupId>
             <artifactId>nifi-utils</artifactId>
-<<<<<<< HEAD
-            <version>1.13.1-SNAPSHOT</version>
-=======
             <version>1.14.0-SNAPSHOT</version>
->>>>>>> 64b12176
         </dependency>
         <dependency>
             <groupId>org.coursera</groupId>
@@ -90,11 +78,7 @@
         <dependency>
             <groupId>org.apache.nifi</groupId>
             <artifactId>nifi-mock</artifactId>
-<<<<<<< HEAD
-            <version>1.13.1-SNAPSHOT</version>
-=======
             <version>1.14.0-SNAPSHOT</version>
->>>>>>> 64b12176
             <scope>test</scope>
         </dependency>
     </dependencies>
