<?xml version="1.0"?>
<project xmlns="http://maven.apache.org/POM/4.0.0" xmlns:xsi="http://www.w3.org/2001/XMLSchema-instance" xsi:schemaLocation="http://maven.apache.org/POM/4.0.0 https://maven.apache.org/xsd/maven-4.0.0.xsd">
    <!--
  Licensed to the Apache Software Foundation (ASF) under one or more
  contributor license agreements. See the NOTICE file distributed with
  this work for additional information regarding copyright ownership.
  The ASF licenses this file to You under the Apache License, Version 2.0
  (the "License"); you may not use this file except in compliance with
  the License. You may obtain a copy of the License at
  http://www.apache.org/licenses/LICENSE-2.0
  Unless required by applicable law or agreed to in writing, software
  distributed under the License is distributed on an "AS IS" BASIS,
  WITHOUT WARRANTIES OR CONDITIONS OF ANY KIND, either express or implied.
  See the License for the specific language governing permissions and
  limitations under the License.
-->
    <modelVersion>4.0.0</modelVersion>
    <parent>
        <groupId>org.apache.nifi</groupId>
        <artifactId>nifi-nar-bundles</artifactId>
        <version>1.18.0</version>
    </parent>

    <artifactId>nifi-datadog-bundle</artifactId>
    <packaging>pom</packaging>

    <modules>
        <module>nifi-datadog-reporting-task</module>
        <module>nifi-datadog-nar</module>
    </modules>
    
    <dependencyManagement>
        <dependencies>
            <dependency>
                <groupId>org.apache.nifi</groupId>
                <artifactId>nifi-datadog-reporting-task</artifactId>
                <version>1.18.0</version>
<<<<<<< HEAD
            </dependency>
            <dependency>
                <groupId>org.glassfish.jersey.core</groupId>
                <artifactId>jersey-client</artifactId>
                <version>2.19</version>
=======
>>>>>>> 109e54cd
            </dependency>
        </dependencies>
    </dependencyManagement>
</project><|MERGE_RESOLUTION|>--- conflicted
+++ resolved
@@ -35,14 +35,6 @@
                 <groupId>org.apache.nifi</groupId>
                 <artifactId>nifi-datadog-reporting-task</artifactId>
                 <version>1.18.0</version>
-<<<<<<< HEAD
-            </dependency>
-            <dependency>
-                <groupId>org.glassfish.jersey.core</groupId>
-                <artifactId>jersey-client</artifactId>
-                <version>2.19</version>
-=======
->>>>>>> 109e54cd
             </dependency>
         </dependencies>
     </dependencyManagement>
