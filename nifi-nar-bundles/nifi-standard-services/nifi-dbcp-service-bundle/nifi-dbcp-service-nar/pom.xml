--- conflicted
+++ resolved
@@ -17,11 +17,7 @@
     <parent>
         <groupId>org.apache.nifi</groupId>
         <artifactId>nifi-dbcp-service-bundle</artifactId>
-<<<<<<< HEAD
-        <version>1.13.1-SNAPSHOT</version>
-=======
         <version>1.14.0-SNAPSHOT</version>
->>>>>>> 64b12176
     </parent>
     
     <artifactId>nifi-dbcp-service-nar</artifactId>
@@ -34,21 +30,13 @@
         <dependency>
             <groupId>org.apache.nifi</groupId>
             <artifactId>nifi-standard-services-api-nar</artifactId>
-<<<<<<< HEAD
-            <version>1.13.1-SNAPSHOT</version>
-=======
             <version>1.14.0-SNAPSHOT</version>
->>>>>>> 64b12176
             <type>nar</type>
         </dependency>
         <dependency>
             <groupId>org.apache.nifi</groupId>
             <artifactId>nifi-dbcp-service</artifactId>
-<<<<<<< HEAD
-            <version>1.13.1-SNAPSHOT</version>
-=======
             <version>1.14.0-SNAPSHOT</version>
->>>>>>> 64b12176
         </dependency>
     </dependencies>
 </project>