<project xmlns="http://maven.apache.org/POM/4.0.0" xmlns:xsi="http://www.w3.org/2001/XMLSchema-instance" xsi:schemaLocation="http://maven.apache.org/POM/4.0.0 https://maven.apache.org/xsd/maven-4.0.0.xsd">
    <!--
      Licensed to the Apache Software Foundation (ASF) under one or more
      contributor license agreements.  See the NOTICE file distributed with
      this work for additional information regarding copyright ownership.
      The ASF licenses this file to You under the Apache License, Version 2.0
      (the "License"); you may not use this file except in compliance with
      the License.  You may obtain a copy of the License at
          http://www.apache.org/licenses/LICENSE-2.0
      Unless required by applicable law or agreed to in writing, software
      distributed under the License is distributed on an "AS IS" BASIS,
      WITHOUT WARRANTIES OR CONDITIONS OF ANY KIND, either express or implied.
      See the License for the specific language governing permissions and
      limitations under the License.
    -->
    <modelVersion>4.0.0</modelVersion>
    <parent>
        <groupId>org.apache.nifi</groupId>
        <artifactId>nifi-ssl-context-bundle</artifactId>
<<<<<<< HEAD
        <version>1.13.1-SNAPSHOT</version>
=======
        <version>1.14.0-SNAPSHOT</version>
>>>>>>> 64b12176
    </parent>
    <artifactId>nifi-ssl-context-service</artifactId>
    <packaging>jar</packaging>
    <dependencies>
        <dependency>
            <groupId>org.apache.nifi</groupId>
            <artifactId>nifi-ssl-context-service-api</artifactId>
        </dependency>
        <dependency>
            <groupId>org.apache.nifi</groupId>
            <artifactId>nifi-api</artifactId>
        </dependency>
        <dependency>
            <groupId>org.apache.nifi</groupId>
            <artifactId>nifi-security-utils</artifactId>
<<<<<<< HEAD
            <version>1.13.1-SNAPSHOT</version>
=======
            <version>1.14.0-SNAPSHOT</version>
>>>>>>> 64b12176
        </dependency>
        <dependency>
            <groupId>org.apache.nifi</groupId>
            <artifactId>nifi-mock</artifactId>
<<<<<<< HEAD
            <version>1.13.1-SNAPSHOT</version>
=======
            <version>1.14.0-SNAPSHOT</version>
>>>>>>> 64b12176
            <scope>test</scope>
        </dependency>
    </dependencies>
</project><|MERGE_RESOLUTION|>--- conflicted
+++ resolved
@@ -17,11 +17,7 @@
     <parent>
         <groupId>org.apache.nifi</groupId>
         <artifactId>nifi-ssl-context-bundle</artifactId>
-<<<<<<< HEAD
-        <version>1.13.1-SNAPSHOT</version>
-=======
         <version>1.14.0-SNAPSHOT</version>
->>>>>>> 64b12176
     </parent>
     <artifactId>nifi-ssl-context-service</artifactId>
     <packaging>jar</packaging>
@@ -37,20 +33,12 @@
         <dependency>
             <groupId>org.apache.nifi</groupId>
             <artifactId>nifi-security-utils</artifactId>
-<<<<<<< HEAD
-            <version>1.13.1-SNAPSHOT</version>
-=======
             <version>1.14.0-SNAPSHOT</version>
->>>>>>> 64b12176
         </dependency>
         <dependency>
             <groupId>org.apache.nifi</groupId>
             <artifactId>nifi-mock</artifactId>
-<<<<<<< HEAD
-            <version>1.13.1-SNAPSHOT</version>
-=======
             <version>1.14.0-SNAPSHOT</version>
->>>>>>> 64b12176
             <scope>test</scope>
         </dependency>
     </dependencies>
