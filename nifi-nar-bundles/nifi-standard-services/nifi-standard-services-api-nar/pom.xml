<project xmlns="http://maven.apache.org/POM/4.0.0" xmlns:xsi="http://www.w3.org/2001/XMLSchema-instance" xsi:schemaLocation="http://maven.apache.org/POM/4.0.0 https://maven.apache.org/xsd/maven-4.0.0.xsd">
    <!--
      Licensed to the Apache Software Foundation (ASF) under one or more
      contributor license agreements.  See the NOTICE file distributed with
      this work for additional information regarding copyright ownership.
      The ASF licenses this file to You under the Apache License, Version 2.0
      (the "License"); you may not use this file except in compliance with
      the License.  You may obtain a copy of the License at
          http://www.apache.org/licenses/LICENSE-2.0
      Unless required by applicable law or agreed to in writing, software
      distributed under the License is distributed on an "AS IS" BASIS,
      WITHOUT WARRANTIES OR CONDITIONS OF ANY KIND, either express or implied.
      See the License for the specific language governing permissions and
      limitations under the License.
    -->
    <modelVersion>4.0.0</modelVersion>
    <parent>
        <groupId>org.apache.nifi</groupId>
        <artifactId>nifi-standard-services</artifactId>
<<<<<<< HEAD
        <version>1.13.1-SNAPSHOT</version>
=======
        <version>1.14.0-SNAPSHOT</version>
>>>>>>> 64b12176
    </parent>
    <artifactId>nifi-standard-services-api-nar</artifactId>
    <packaging>nar</packaging>
    <properties>
        <maven.javadoc.skip>true</maven.javadoc.skip>
        <source.skip>true</source.skip>
    </properties>
    <dependencies>
        <dependency>
            <groupId>org.apache.nifi</groupId>
            <artifactId>nifi-jetty-bundle</artifactId>
<<<<<<< HEAD
            <version>1.13.1-SNAPSHOT</version>
=======
            <version>1.14.0-SNAPSHOT</version>
>>>>>>> 64b12176
            <type>nar</type>
        </dependency>
        <dependency>
            <groupId>org.apache.nifi</groupId>
            <artifactId>nifi-ssl-context-service-api</artifactId>
            <scope>compile</scope>
        </dependency>
        <dependency>
            <groupId>org.apache.nifi</groupId>
            <artifactId>nifi-security-utils-api</artifactId>
            <scope>compile</scope>
        </dependency>
        <dependency>
            <groupId>org.apache.nifi</groupId>
            <artifactId>nifi-distributed-cache-client-service-api</artifactId>
            <scope>compile</scope>
        </dependency>
        <dependency>
            <groupId>org.apache.nifi</groupId>
            <artifactId>nifi-load-distribution-service-api</artifactId>
            <scope>compile</scope>
        </dependency>
        <dependency>
            <groupId>org.apache.nifi</groupId>
            <artifactId>nifi-http-context-map-api</artifactId>
            <scope>compile</scope>
        </dependency>
        <dependency>
            <groupId>org.apache.nifi</groupId>
            <artifactId>nifi-dbcp-service-api</artifactId>
<<<<<<< HEAD
            <version>1.13.1-SNAPSHOT</version>
=======
            <version>1.14.0-SNAPSHOT</version>
>>>>>>> 64b12176
            <scope>compile</scope>
        </dependency>
        <dependency>
            <groupId>org.apache.nifi</groupId>
            <artifactId>nifi-hbase-client-service-api</artifactId>
<<<<<<< HEAD
            <version>1.13.1-SNAPSHOT</version>
=======
            <version>1.14.0-SNAPSHOT</version>
>>>>>>> 64b12176
            <scope>compile</scope>
        </dependency>
        <dependency>
            <groupId>org.apache.nifi</groupId>
            <artifactId>nifi-oauth2-provider-api</artifactId>
<<<<<<< HEAD
            <version>1.13.1-SNAPSHOT</version>
=======
            <version>1.14.0-SNAPSHOT</version>
>>>>>>> 64b12176
            <scope>compile</scope>
        </dependency>
        <dependency>
            <groupId>org.apache.nifi</groupId>
            <artifactId>nifi-rules-engine-service-api</artifactId>
<<<<<<< HEAD
            <version>1.13.1-SNAPSHOT</version>
=======
            <version>1.14.0-SNAPSHOT</version>
>>>>>>> 64b12176
            <scope>compile</scope>
        </dependency>
        <dependency>
            <groupId>org.apache.nifi</groupId>
            <artifactId>nifi-schema-registry-service-api</artifactId>
            <scope>compile</scope>
        </dependency>
        <dependency>
            <groupId>org.apache.nifi</groupId>
            <artifactId>nifi-record-serialization-service-api</artifactId>
            <scope>compile</scope>
        </dependency>
        <dependency>
            <groupId>org.apache.nifi</groupId>
            <artifactId>nifi-lookup-service-api</artifactId>
            <scope>compile</scope>
        </dependency>
        <dependency>
            <groupId>org.apache.nifi</groupId>
            <artifactId>nifi-record</artifactId>
            <scope>compile</scope>
        </dependency>
        <dependency>
            <groupId>org.apache.nifi</groupId>
            <artifactId>nifi-kerberos-credentials-service-api</artifactId>
            <scope>compile</scope>
        </dependency>
        <dependency>
            <groupId>org.apache.nifi</groupId>
            <artifactId>nifi-proxy-configuration-api</artifactId>
            <scope>compile</scope>
        </dependency>
        <dependency>
            <groupId>org.apache.nifi</groupId>
            <artifactId>nifi-record-sink-api</artifactId>
<<<<<<< HEAD
            <version>1.13.1-SNAPSHOT</version>
=======
            <version>1.14.0-SNAPSHOT</version>
>>>>>>> 64b12176
            <scope>compile</scope>
        </dependency>
    </dependencies>
</project><|MERGE_RESOLUTION|>--- conflicted
+++ resolved
@@ -17,11 +17,7 @@
     <parent>
         <groupId>org.apache.nifi</groupId>
         <artifactId>nifi-standard-services</artifactId>
-<<<<<<< HEAD
-        <version>1.13.1-SNAPSHOT</version>
-=======
         <version>1.14.0-SNAPSHOT</version>
->>>>>>> 64b12176
     </parent>
     <artifactId>nifi-standard-services-api-nar</artifactId>
     <packaging>nar</packaging>
@@ -33,11 +29,7 @@
         <dependency>
             <groupId>org.apache.nifi</groupId>
             <artifactId>nifi-jetty-bundle</artifactId>
-<<<<<<< HEAD
-            <version>1.13.1-SNAPSHOT</version>
-=======
             <version>1.14.0-SNAPSHOT</version>
->>>>>>> 64b12176
             <type>nar</type>
         </dependency>
         <dependency>
@@ -68,41 +60,25 @@
         <dependency>
             <groupId>org.apache.nifi</groupId>
             <artifactId>nifi-dbcp-service-api</artifactId>
-<<<<<<< HEAD
-            <version>1.13.1-SNAPSHOT</version>
-=======
             <version>1.14.0-SNAPSHOT</version>
->>>>>>> 64b12176
             <scope>compile</scope>
         </dependency>
         <dependency>
             <groupId>org.apache.nifi</groupId>
             <artifactId>nifi-hbase-client-service-api</artifactId>
-<<<<<<< HEAD
-            <version>1.13.1-SNAPSHOT</version>
-=======
             <version>1.14.0-SNAPSHOT</version>
->>>>>>> 64b12176
             <scope>compile</scope>
         </dependency>
         <dependency>
             <groupId>org.apache.nifi</groupId>
             <artifactId>nifi-oauth2-provider-api</artifactId>
-<<<<<<< HEAD
-            <version>1.13.1-SNAPSHOT</version>
-=======
             <version>1.14.0-SNAPSHOT</version>
->>>>>>> 64b12176
             <scope>compile</scope>
         </dependency>
         <dependency>
             <groupId>org.apache.nifi</groupId>
             <artifactId>nifi-rules-engine-service-api</artifactId>
-<<<<<<< HEAD
-            <version>1.13.1-SNAPSHOT</version>
-=======
             <version>1.14.0-SNAPSHOT</version>
->>>>>>> 64b12176
             <scope>compile</scope>
         </dependency>
         <dependency>
@@ -138,11 +114,7 @@
         <dependency>
             <groupId>org.apache.nifi</groupId>
             <artifactId>nifi-record-sink-api</artifactId>
-<<<<<<< HEAD
-            <version>1.13.1-SNAPSHOT</version>
-=======
             <version>1.14.0-SNAPSHOT</version>
->>>>>>> 64b12176
             <scope>compile</scope>
         </dependency>
     </dependencies>
