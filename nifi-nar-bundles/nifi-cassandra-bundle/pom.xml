--- conflicted
+++ resolved
@@ -46,20 +46,6 @@
                 <groupId>org.apache.nifi</groupId>
                 <artifactId>nifi-cassandra-processors</artifactId>
                 <version>1.18.0</version>
-<<<<<<< HEAD
-            </dependency>
-            <!-- Override jackson 2.7.9.3 from cassandra -->
-            <dependency>
-                <groupId>com.fasterxml.jackson.core</groupId>
-                <artifactId>jackson-core</artifactId>
-                <version>${jackson.version}</version>
-            </dependency>
-            <dependency>
-                <groupId>com.fasterxml.jackson.core</groupId>
-                <artifactId>jackson-databind</artifactId>
-                <version>${jackson.version}</version>
-=======
->>>>>>> 109e54cd
             </dependency>
             <!-- Override commons-compress -->
             <dependency>
