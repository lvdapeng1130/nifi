--- conflicted
+++ resolved
@@ -40,14 +40,11 @@
             <groupId>org.apache.nifi</groupId>
             <artifactId>nifi-gcp-processors</artifactId>
             <version>1.18.0</version>
-<<<<<<< HEAD
-=======
         </dependency>
         <dependency>
             <groupId>org.apache.nifi</groupId>
             <artifactId>nifi-gcp-parameter-providers</artifactId>
             <version>1.18.0</version>
->>>>>>> 109e54cd
         </dependency>
     </dependencies>
 </project>