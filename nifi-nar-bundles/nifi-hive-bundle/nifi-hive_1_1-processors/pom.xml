--- conflicted
+++ resolved
@@ -19,11 +19,7 @@
     <parent>
         <groupId>org.apache.nifi</groupId>
         <artifactId>nifi-hive-bundle</artifactId>
-<<<<<<< HEAD
-        <version>1.13.1-SNAPSHOT</version>
-=======
         <version>1.14.0-SNAPSHOT</version>
->>>>>>> 64b12176
     </parent>
 
     <artifactId>nifi-hive_1_1-processors</artifactId>
@@ -38,44 +34,28 @@
         <dependency>
             <groupId>org.apache.nifi</groupId>
             <artifactId>nifi-api</artifactId>
-<<<<<<< HEAD
-            <version>1.13.1-SNAPSHOT</version>
-=======
             <version>1.14.0-SNAPSHOT</version>
->>>>>>> 64b12176
         </dependency>
         <dependency>
             <groupId>org.apache.nifi</groupId>
             <artifactId>nifi-processor-utils</artifactId>
-<<<<<<< HEAD
-            <version>1.13.1-SNAPSHOT</version>
-=======
             <version>1.14.0-SNAPSHOT</version>
         </dependency>
         <dependency>
             <groupId>org.apache.nifi</groupId>
             <artifactId>nifi-security-kerberos</artifactId>
             <version>1.14.0-SNAPSHOT</version>
->>>>>>> 64b12176
         </dependency>
         <dependency>
             <groupId>org.apache.nifi</groupId>
             <artifactId>nifi-dbcp-service-api</artifactId>
-<<<<<<< HEAD
-            <version>1.13.1-SNAPSHOT</version>
-=======
             <version>1.14.0-SNAPSHOT</version>
->>>>>>> 64b12176
             <scope>provided</scope>
         </dependency>
         <dependency>
             <groupId>org.apache.nifi</groupId>
             <artifactId>nifi-hive-services-api</artifactId>
-<<<<<<< HEAD
-            <version>1.13.1-SNAPSHOT</version>
-=======
             <version>1.14.0-SNAPSHOT</version>
->>>>>>> 64b12176
             <scope>provided</scope>
         </dependency>
         <dependency>
@@ -128,20 +108,12 @@
         <dependency>
             <groupId>org.apache.nifi</groupId>
             <artifactId>nifi-hadoop-utils</artifactId>
-<<<<<<< HEAD
-            <version>1.13.1-SNAPSHOT</version>
-=======
             <version>1.14.0-SNAPSHOT</version>
->>>>>>> 64b12176
         </dependency>
         <dependency>
             <groupId>org.apache.nifi</groupId>
             <artifactId>nifi-hadoop-record-utils</artifactId>
-<<<<<<< HEAD
-            <version>1.13.1-SNAPSHOT</version>
-=======
             <version>1.14.0-SNAPSHOT</version>
->>>>>>> 64b12176
         </dependency>
         <dependency>
             <groupId>com.github.stephenc.findbugs</groupId>
@@ -156,21 +128,13 @@
         <dependency>
             <groupId>org.apache.nifi</groupId>
             <artifactId>nifi-mock</artifactId>
-<<<<<<< HEAD
-            <version>1.13.1-SNAPSHOT</version>
-=======
             <version>1.14.0-SNAPSHOT</version>
->>>>>>> 64b12176
             <scope>test</scope>
         </dependency>
         <dependency>
             <groupId>org.apache.nifi</groupId>
             <artifactId>nifi-mock-record-utils</artifactId>
-<<<<<<< HEAD
-            <version>1.13.1-SNAPSHOT</version>
-=======
             <version>1.14.0-SNAPSHOT</version>
->>>>>>> 64b12176
             <scope>test</scope>
         </dependency>
     </dependencies>
