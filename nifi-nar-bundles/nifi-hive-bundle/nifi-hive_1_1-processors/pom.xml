--- conflicted
+++ resolved
@@ -38,16 +38,12 @@
         </dependency>
         <dependency>
             <groupId>org.apache.nifi</groupId>
-<<<<<<< HEAD
-            <artifactId>nifi-processor-utils</artifactId>
-=======
             <artifactId>nifi-utils</artifactId>
             <version>1.18.0</version>
         </dependency>
         <dependency>
             <groupId>org.apache.nifi</groupId>
             <artifactId>nifi-put-pattern</artifactId>
->>>>>>> 109e54cd
             <version>1.18.0</version>
         </dependency>
         <dependency>
@@ -183,8 +179,6 @@
             <groupId>org.apache.nifi</groupId>
             <artifactId>nifi-hadoop-record-utils</artifactId>
             <version>1.18.0</version>
-<<<<<<< HEAD
-=======
         </dependency>
         <dependency>
             <groupId>org.apache.nifi</groupId>
@@ -193,7 +187,6 @@
         <dependency>
             <groupId>org.apache.nifi</groupId>
             <artifactId>nifi-record</artifactId>
->>>>>>> 109e54cd
         </dependency>
         <dependency>
             <groupId>com.github.stephenc.findbugs</groupId>
