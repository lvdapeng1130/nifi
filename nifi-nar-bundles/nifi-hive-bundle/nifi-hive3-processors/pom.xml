<?xml version="1.0" encoding="UTF-8"?>
<!--
  Licensed to the Apache Software Foundation (ASF) under one or more
  contributor license agreements. See the NOTICE file distributed with
  this work for additional information regarding copyright ownership.
  The ASF licenses this file to You under the Apache License, Version 2.0
  (the "License"); you may not use this file except in compliance with
  the License. You may obtain a copy of the License at
  http://www.apache.org/licenses/LICENSE-2.0
  Unless required by applicable law or agreed to in writing, software
  distributed under the License is distributed on an "AS IS" BASIS,
  WITHOUT WARRANTIES OR CONDITIONS OF ANY KIND, either express or implied.
  See the License for the specific language governing permissions and
  limitations under the License.
-->
<project xmlns="http://maven.apache.org/POM/4.0.0" xmlns:xsi="http://www.w3.org/2001/XMLSchema-instance" xsi:schemaLocation="http://maven.apache.org/POM/4.0.0 http://maven.apache.org/xsd/maven-4.0.0.xsd">
    <modelVersion>4.0.0</modelVersion>

    <parent>
        <groupId>org.apache.nifi</groupId>
        <artifactId>nifi-hive-bundle</artifactId>
<<<<<<< HEAD
        <version>1.13.1-SNAPSHOT</version>
=======
        <version>1.14.0-SNAPSHOT</version>
>>>>>>> 64b12176
    </parent>

    <artifactId>nifi-hive3-processors</artifactId>
    <packaging>jar</packaging>

    <dependencies>
        <dependency>
            <groupId>org.apache.nifi</groupId>
            <artifactId>nifi-api</artifactId>
<<<<<<< HEAD
            <version>1.13.1-SNAPSHOT</version>
=======
            <version>1.14.0-SNAPSHOT</version>
>>>>>>> 64b12176
        </dependency>
        <dependency>
            <groupId>org.apache.nifi</groupId>
            <artifactId>nifi-processor-utils</artifactId>
<<<<<<< HEAD
            <version>1.13.1-SNAPSHOT</version>
=======
            <version>1.14.0-SNAPSHOT</version>
        </dependency>
        <dependency>
            <groupId>org.apache.nifi</groupId>
            <artifactId>nifi-security-kerberos</artifactId>
            <version>1.14.0-SNAPSHOT</version>
>>>>>>> 64b12176
        </dependency>
        <dependency>
            <groupId>org.apache.nifi</groupId>
            <artifactId>nifi-dbcp-service-api</artifactId>
<<<<<<< HEAD
            <version>1.13.1-SNAPSHOT</version>
=======
            <version>1.14.0-SNAPSHOT</version>
>>>>>>> 64b12176
            <scope>provided</scope>
        </dependency>
        <dependency>
            <groupId>org.apache.nifi</groupId>
            <artifactId>nifi-hive-services-api</artifactId>
<<<<<<< HEAD
            <version>1.13.1-SNAPSHOT</version>
=======
            <version>1.14.0-SNAPSHOT</version>
>>>>>>> 64b12176
            <scope>provided</scope>
        </dependency>
        <dependency>
            <groupId>org.apache.nifi</groupId>
            <artifactId>nifi-record</artifactId>
        </dependency>
        <dependency>
            <groupId>org.apache.nifi</groupId>
            <artifactId>nifi-hadoop-record-utils</artifactId>
<<<<<<< HEAD
            <version>1.13.1-SNAPSHOT</version>
=======
            <version>1.14.0-SNAPSHOT</version>
>>>>>>> 64b12176
        </dependency>
        <dependency>
            <groupId>org.apache.nifi</groupId>
            <artifactId>nifi-record-serialization-service-api</artifactId>
        </dependency>
        <dependency>
            <groupId>org.apache.nifi</groupId>
            <artifactId>nifi-kerberos-credentials-service-api</artifactId>
            <scope>provided</scope>
        </dependency>
        <dependency>
            <groupId>org.apache.hive</groupId>
            <artifactId>hive-jdbc</artifactId>
            <version>${hive.version}</version>
            <exclusions>
                <exclusion>
                        <groupId>org.json</groupId>
                        <artifactId>json</artifactId>
                </exclusion>
                <exclusion>
                    <groupId>org.apache.hbase</groupId>
                    <artifactId>hbase-server</artifactId>
                </exclusion>
            </exclusions>
        </dependency>
        <dependency>
            <groupId>org.apache.hive</groupId>
            <artifactId>hive-streaming</artifactId>
            <version>${hive.version}</version>
            <exclusions>
                <exclusion>
                    <groupId>org.slf4j</groupId>
                    <artifactId>slf4j-log4j12</artifactId>
                </exclusion>
            </exclusions>
        </dependency>
        <dependency>
            <groupId>org.apache.hive.hcatalog</groupId>
            <artifactId>hive-hcatalog-core</artifactId>
            <version>${hive.version}</version>
        </dependency>
        <dependency>
            <groupId>org.apache.nifi</groupId>
            <artifactId>nifi-hadoop-utils</artifactId>
<<<<<<< HEAD
            <version>1.13.1-SNAPSHOT</version>
=======
            <version>1.14.0-SNAPSHOT</version>
>>>>>>> 64b12176
        </dependency>
        <dependency>
            <groupId>com.github.stephenc.findbugs</groupId>
            <artifactId>findbugs-annotations</artifactId>
            <version>1.3.9-1</version>
        </dependency>
        <dependency>
            <groupId>org.apache.nifi</groupId>
            <artifactId>nifi-mock-record-utils</artifactId>
<<<<<<< HEAD
            <version>1.13.1-SNAPSHOT</version>
=======
            <version>1.14.0-SNAPSHOT</version>
>>>>>>> 64b12176
            <scope>test</scope>
        </dependency>
        <dependency>
            <groupId>org.apache.nifi</groupId>
            <artifactId>nifi-mock</artifactId>
<<<<<<< HEAD
            <version>1.13.1-SNAPSHOT</version>
=======
            <version>1.14.0-SNAPSHOT</version>
>>>>>>> 64b12176
            <scope>test</scope>
        </dependency>
        <dependency>
            <groupId>org.apache.commons</groupId>
            <artifactId>commons-dbcp2</artifactId>
            <version>2.7.0</version>
        </dependency>
        <dependency>
            <groupId>org.hamcrest</groupId>
            <artifactId>hamcrest-all</artifactId>
            <scope>test</scope>
        </dependency>
        <dependency>
            <groupId>org.apache.nifi</groupId>
            <artifactId>nifi-schema-registry-service-api</artifactId>
<<<<<<< HEAD
            <version>1.13.1-SNAPSHOT</version>
=======
            <version>1.14.0-SNAPSHOT</version>
>>>>>>> 64b12176
            <scope>test</scope>
        </dependency>
        <dependency>
            <groupId>org.apache.nifi</groupId>
            <artifactId>nifi-record-serialization-services</artifactId>
<<<<<<< HEAD
            <version>1.13.1-SNAPSHOT</version>
=======
            <version>1.14.0-SNAPSHOT</version>
>>>>>>> 64b12176
            <scope>test</scope>
            <exclusions>
                <exclusion>
                    <groupId>org.apache.avro</groupId>
                    <artifactId>avro</artifactId>
                </exclusion>
            </exclusions>
        </dependency>
        <dependency>
            <groupId>org.apache.nifi</groupId>
            <artifactId>nifi-kerberos-test-utils</artifactId>
<<<<<<< HEAD
            <version>1.13.1-SNAPSHOT</version>
=======
            <version>1.14.0-SNAPSHOT</version>
>>>>>>> 64b12176
            <scope>test</scope>
        </dependency>
    </dependencies>
    <build>
        <plugins>
            <plugin>
                <groupId>org.apache.rat</groupId>
                <artifactId>apache-rat-plugin</artifactId>
                <configuration>
                    <excludes combine.children="append">
                        <exclude>src/test/resources/nested-map-input.json</exclude>
                    </excludes>
                </configuration>
            </plugin>
        </plugins>
    </build>
</project><|MERGE_RESOLUTION|>--- conflicted
+++ resolved
@@ -19,11 +19,7 @@
     <parent>
         <groupId>org.apache.nifi</groupId>
         <artifactId>nifi-hive-bundle</artifactId>
-<<<<<<< HEAD
-        <version>1.13.1-SNAPSHOT</version>
-=======
         <version>1.14.0-SNAPSHOT</version>
->>>>>>> 64b12176
     </parent>
 
     <artifactId>nifi-hive3-processors</artifactId>
@@ -33,44 +29,28 @@
         <dependency>
             <groupId>org.apache.nifi</groupId>
             <artifactId>nifi-api</artifactId>
-<<<<<<< HEAD
-            <version>1.13.1-SNAPSHOT</version>
-=======
             <version>1.14.0-SNAPSHOT</version>
->>>>>>> 64b12176
         </dependency>
         <dependency>
             <groupId>org.apache.nifi</groupId>
             <artifactId>nifi-processor-utils</artifactId>
-<<<<<<< HEAD
-            <version>1.13.1-SNAPSHOT</version>
-=======
             <version>1.14.0-SNAPSHOT</version>
         </dependency>
         <dependency>
             <groupId>org.apache.nifi</groupId>
             <artifactId>nifi-security-kerberos</artifactId>
             <version>1.14.0-SNAPSHOT</version>
->>>>>>> 64b12176
         </dependency>
         <dependency>
             <groupId>org.apache.nifi</groupId>
             <artifactId>nifi-dbcp-service-api</artifactId>
-<<<<<<< HEAD
-            <version>1.13.1-SNAPSHOT</version>
-=======
             <version>1.14.0-SNAPSHOT</version>
->>>>>>> 64b12176
             <scope>provided</scope>
         </dependency>
         <dependency>
             <groupId>org.apache.nifi</groupId>
             <artifactId>nifi-hive-services-api</artifactId>
-<<<<<<< HEAD
-            <version>1.13.1-SNAPSHOT</version>
-=======
             <version>1.14.0-SNAPSHOT</version>
->>>>>>> 64b12176
             <scope>provided</scope>
         </dependency>
         <dependency>
@@ -80,11 +60,7 @@
         <dependency>
             <groupId>org.apache.nifi</groupId>
             <artifactId>nifi-hadoop-record-utils</artifactId>
-<<<<<<< HEAD
-            <version>1.13.1-SNAPSHOT</version>
-=======
             <version>1.14.0-SNAPSHOT</version>
->>>>>>> 64b12176
         </dependency>
         <dependency>
             <groupId>org.apache.nifi</groupId>
@@ -129,11 +105,7 @@
         <dependency>
             <groupId>org.apache.nifi</groupId>
             <artifactId>nifi-hadoop-utils</artifactId>
-<<<<<<< HEAD
-            <version>1.13.1-SNAPSHOT</version>
-=======
             <version>1.14.0-SNAPSHOT</version>
->>>>>>> 64b12176
         </dependency>
         <dependency>
             <groupId>com.github.stephenc.findbugs</groupId>
@@ -143,21 +115,13 @@
         <dependency>
             <groupId>org.apache.nifi</groupId>
             <artifactId>nifi-mock-record-utils</artifactId>
-<<<<<<< HEAD
-            <version>1.13.1-SNAPSHOT</version>
-=======
             <version>1.14.0-SNAPSHOT</version>
->>>>>>> 64b12176
             <scope>test</scope>
         </dependency>
         <dependency>
             <groupId>org.apache.nifi</groupId>
             <artifactId>nifi-mock</artifactId>
-<<<<<<< HEAD
-            <version>1.13.1-SNAPSHOT</version>
-=======
             <version>1.14.0-SNAPSHOT</version>
->>>>>>> 64b12176
             <scope>test</scope>
         </dependency>
         <dependency>
@@ -173,21 +137,13 @@
         <dependency>
             <groupId>org.apache.nifi</groupId>
             <artifactId>nifi-schema-registry-service-api</artifactId>
-<<<<<<< HEAD
-            <version>1.13.1-SNAPSHOT</version>
-=======
             <version>1.14.0-SNAPSHOT</version>
->>>>>>> 64b12176
             <scope>test</scope>
         </dependency>
         <dependency>
             <groupId>org.apache.nifi</groupId>
             <artifactId>nifi-record-serialization-services</artifactId>
-<<<<<<< HEAD
-            <version>1.13.1-SNAPSHOT</version>
-=======
             <version>1.14.0-SNAPSHOT</version>
->>>>>>> 64b12176
             <scope>test</scope>
             <exclusions>
                 <exclusion>
@@ -199,11 +155,7 @@
         <dependency>
             <groupId>org.apache.nifi</groupId>
             <artifactId>nifi-kerberos-test-utils</artifactId>
-<<<<<<< HEAD
-            <version>1.13.1-SNAPSHOT</version>
-=======
             <version>1.14.0-SNAPSHOT</version>
->>>>>>> 64b12176
             <scope>test</scope>
         </dependency>
     </dependencies>
