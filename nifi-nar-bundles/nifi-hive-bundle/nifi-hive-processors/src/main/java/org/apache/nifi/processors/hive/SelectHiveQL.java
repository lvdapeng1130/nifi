/*
 * Licensed to the Apache Software Foundation (ASF) under one or more
 * contributor license agreements.  See the NOTICE file distributed with
 * this work for additional information regarding copyright ownership.
 * The ASF licenses this file to You under the Apache License, Version 2.0
 * (the "License"); you may not use this file except in compliance with
 * the License.  You may obtain a copy of the License at
 *
 *     http://www.apache.org/licenses/LICENSE-2.0
 *
 * Unless required by applicable law or agreed to in writing, software
 * distributed under the License is distributed on an "AS IS" BASIS,
 * WITHOUT WARRANTIES OR CONDITIONS OF ANY KIND, either express or implied.
 * See the License for the specific language governing permissions and
 * limitations under the License.
 */
package org.apache.nifi.processors.hive;

<<<<<<< HEAD
import net.sf.jsqlparser.JSQLParserException;
import net.sf.jsqlparser.expression.Expression;
import net.sf.jsqlparser.expression.Parenthesis;
import net.sf.jsqlparser.expression.operators.conditional.AndExpression;
import net.sf.jsqlparser.parser.CCJSqlParserManager;
import net.sf.jsqlparser.parser.CCJSqlParserUtil;
import net.sf.jsqlparser.statement.select.PlainSelect;
import net.sf.jsqlparser.statement.select.Select;
=======
>>>>>>> 109e54cd
import org.apache.commons.io.IOUtils;
import org.apache.commons.lang.StringUtils;
import org.apache.commons.lang3.tuple.Pair;
import org.apache.nifi.annotation.behavior.*;
import org.apache.nifi.annotation.behavior.InputRequirement.Requirement;
import org.apache.nifi.annotation.documentation.CapabilityDescription;
import org.apache.nifi.annotation.documentation.Tags;
import org.apache.nifi.annotation.lifecycle.OnScheduled;
import org.apache.nifi.annotation.lifecycle.OnStopped;
import org.apache.nifi.components.PropertyDescriptor;
import org.apache.nifi.components.state.Scope;
import org.apache.nifi.components.state.StateManager;
import org.apache.nifi.components.state.StateMap;
import org.apache.nifi.dbcp.hive.HiveDBCPService;
import org.apache.nifi.expression.ExpressionLanguageScope;
import org.apache.nifi.flowfile.FlowFile;
import org.apache.nifi.flowfile.attributes.CoreAttributes;
import org.apache.nifi.logging.ComponentLog;
import org.apache.nifi.processor.ProcessContext;
import org.apache.nifi.processor.ProcessSession;
import org.apache.nifi.processor.ProcessSessionFactory;
import org.apache.nifi.processor.Relationship;
import org.apache.nifi.processor.exception.ProcessException;
import org.apache.nifi.processor.util.StandardValidators;
import org.apache.nifi.processor.util.pattern.PartialFunctions;
import org.apache.nifi.util.StopWatch;
import org.apache.nifi.util.hive.CsvOutputOptions;
import org.apache.nifi.util.hive.HiveJdbcCommon;

<<<<<<< HEAD
import java.io.IOException;
import java.io.StringReader;
import java.math.BigDecimal;
import java.math.BigInteger;
import java.nio.charset.Charset;
import java.security.MessageDigest;
import java.sql.*;
import java.text.DecimalFormat;
import java.text.ParseException;
import java.text.SimpleDateFormat;
import java.util.Date;
import java.util.*;
import java.util.concurrent.TimeUnit;
import java.util.concurrent.atomic.AtomicBoolean;
import java.util.concurrent.atomic.AtomicLong;
import java.util.stream.IntStream;

import static java.sql.Types.*;
import static org.apache.nifi.util.hive.HiveJdbcCommon.*;
=======
import java.nio.charset.Charset;
import java.sql.Connection;
import java.sql.PreparedStatement;
import java.sql.ResultSet;
import java.sql.SQLException;
import java.sql.Statement;
import java.util.ArrayList;
import java.util.Collections;
import java.util.HashMap;
import java.util.HashSet;
import java.util.LinkedList;
import java.util.List;
import java.util.Map;
import java.util.Set;
import java.util.UUID;
import java.util.concurrent.TimeUnit;
import java.util.concurrent.atomic.AtomicLong;

import static org.apache.nifi.util.hive.HiveJdbcCommon.AVRO;
import static org.apache.nifi.util.hive.HiveJdbcCommon.CSV;
import static org.apache.nifi.util.hive.HiveJdbcCommon.CSV_MIME_TYPE;
import static org.apache.nifi.util.hive.HiveJdbcCommon.MIME_TYPE_AVRO_BINARY;
import static org.apache.nifi.util.hive.HiveJdbcCommon.NORMALIZE_NAMES_FOR_AVRO;
>>>>>>> 109e54cd

@EventDriven
@InputRequirement(Requirement.INPUT_ALLOWED)
@Tags({"hive", "sql", "select", "jdbc", "query", "database"})
@CapabilityDescription("Execute provided HiveQL SELECT query against a Hive database connection. Query result will be converted to Avro or CSV format."
        + " Streaming is used so arbitrarily large result sets are supported. This processor can be scheduled to run on "
        + "a timer, or cron expression, using the standard scheduling methods, or it can be triggered by an incoming FlowFile. "
        + "If it is triggered by an incoming FlowFile, then attributes of that FlowFile will be available when evaluating the "
        + "select query. FlowFile attribute 'selecthiveql.row.count' indicates how many rows were selected.")
@WritesAttributes({
        @WritesAttribute(attribute = "mime.type", description = "Sets the MIME type for the outgoing flowfile to application/avro-binary for Avro or text/csv for CSV."),
        @WritesAttribute(attribute = "filename", description = "Adds .avro or .csv to the filename attribute depending on which output format is selected."),
        @WritesAttribute(attribute = "selecthiveql.row.count", description = "Indicates how many rows were selected/returned by the query."),
        @WritesAttribute(attribute = "fragment.identifier", description = "If 'Max Rows Per Flow File' is set then all FlowFiles from the same query result set "
                + "will have the same value for the fragment.identifier attribute. This can then be used to correlate the results."),
        @WritesAttribute(attribute = "fragment.count", description = "If 'Max Rows Per Flow File' is set then this is the total number of  "
                + "FlowFiles produced by a single ResultSet. This can be used in conjunction with the "
                + "fragment.identifier attribute in order to know how many FlowFiles belonged to the same incoming ResultSet."),
        @WritesAttribute(attribute = "fragment.index", description = "If 'Max Rows Per Flow File' is set then the position of this FlowFile in the list of "
                + "outgoing FlowFiles that were all derived from the same result set FlowFile. This can be "
                + "used in conjunction with the fragment.identifier attribute to know which FlowFiles originated from the same query result set and in what order  "
                + "FlowFiles were produced"),
        @WritesAttribute(attribute = "query.input.tables", description = "Contains input table names in comma delimited 'databaseName.tableName' format.")
})
@Stateful(scopes = Scope.CLUSTER, description = "After performing a query on the specified table, the maximum values for "
        + "the specified column(s) will be retained for use in future executions of the query. This allows the Processor "
        + "to fetch only those records that have max values greater than the retained values. This can be used for "
        + "incremental fetching, fetching of newly added rows, etc. To clear the maximum values, clear the state of the processor "
        + "per the State Management documentation")
public class SelectHiveQL extends AbstractHiveQLProcessor {

    public static final String RESULT_ROW_COUNT = "selecthiveql.row.count";

    // Relationships
    public static final Relationship REL_SUCCESS = new Relationship.Builder()
            .name("success")
            .description("Successfully created FlowFile from HiveQL query result set.")
            .build();
    public static final Relationship REL_FAILURE = new Relationship.Builder()
            .name("failure")
            .description("HiveQL query execution failed. Incoming FlowFile will be penalized and routed to this relationship.")
            .build();


    public static final PropertyDescriptor HIVEQL_PRE_QUERY = new PropertyDescriptor.Builder()
            .name("hive-pre-query")
            .displayName("HiveQL Pre-Query")
            .description("HiveQL pre-query to execute. Semicolon-delimited list of queries. "
                    + "Example: 'set tez.queue.name=queue1; set hive.exec.orc.split.strategy=ETL; set hive.exec.reducers.bytes.per.reducer=1073741824'. "
                    + "Note, the results/outputs of these queries will be suppressed if successfully executed.")
            .required(false)
            .addValidator(StandardValidators.NON_EMPTY_VALIDATOR)
            .expressionLanguageSupported(ExpressionLanguageScope.FLOWFILE_ATTRIBUTES)
            .build();

    public static final PropertyDescriptor HIVEQL_SELECT_QUERY = new PropertyDescriptor.Builder()
            .name("hive-query")
            .displayName("HiveQL Select Query")
            .description("HiveQL SELECT query to execute. If this is not set, the query is assumed to be in the content of an incoming FlowFile.")
            .required(false)
            .addValidator(StandardValidators.NON_EMPTY_VALIDATOR)
            .expressionLanguageSupported(ExpressionLanguageScope.FLOWFILE_ATTRIBUTES)
            .build();

    public static final PropertyDescriptor HIVEQL_POST_QUERY = new PropertyDescriptor.Builder()
            .name("hive-post-query")
            .displayName("HiveQL Post-Query")
            .description("HiveQL post-query to execute. Semicolon-delimited list of queries. "
                    + "Note, the results/outputs of these queries will be suppressed if successfully executed.")
            .required(false)
            .addValidator(StandardValidators.NON_EMPTY_VALIDATOR)
            .expressionLanguageSupported(ExpressionLanguageScope.FLOWFILE_ATTRIBUTES)
            .build();

    public static final PropertyDescriptor FETCH_SIZE = new PropertyDescriptor.Builder()
            .name("hive-fetch-size")
            .displayName("Fetch Size")
            .description("The number of result rows to be fetched from the result set at a time. This is a hint to the driver and may not be "
                    + "honored and/or exact. If the value specified is zero, then the hint is ignored.")
            .defaultValue("0")
            .required(true)
            .addValidator(StandardValidators.NON_NEGATIVE_INTEGER_VALIDATOR)
            .expressionLanguageSupported(ExpressionLanguageScope.FLOWFILE_ATTRIBUTES)
            .build();

    public static final PropertyDescriptor MAX_ROWS_PER_FLOW_FILE = new PropertyDescriptor.Builder()
            .name("hive-max-rows")
            .displayName("Max Rows Per Flow File")
            .description("The maximum number of result rows that will be included in a single FlowFile. " +
                    "This will allow you to break up very large result sets into multiple FlowFiles. If the value specified is zero, then all rows are returned in a single FlowFile.")
            .defaultValue("0")
            .required(true)
            .addValidator(StandardValidators.NON_NEGATIVE_INTEGER_VALIDATOR)
            .expressionLanguageSupported(ExpressionLanguageScope.FLOWFILE_ATTRIBUTES)
            .build();

    public static final PropertyDescriptor MAX_FRAGMENTS = new PropertyDescriptor.Builder()
            .name("hive-max-frags")
            .displayName("Maximum Number of Fragments")
            .description("The maximum number of fragments. If the value specified is zero, then all fragments are returned. " +
                    "This prevents OutOfMemoryError when this processor ingests huge table.")
            .defaultValue("0")
            .required(true)
            .addValidator(StandardValidators.NON_NEGATIVE_INTEGER_VALIDATOR)
            .expressionLanguageSupported(ExpressionLanguageScope.FLOWFILE_ATTRIBUTES)
            .build();

    public static final PropertyDescriptor HIVEQL_CSV_HEADER = new PropertyDescriptor.Builder()
            .name("csv-header")
            .displayName("CSV Header")
            .description("Include Header in Output")
            .required(true)
            .allowableValues("true", "false")
            .defaultValue("true")
            .addValidator(StandardValidators.BOOLEAN_VALIDATOR)
            .build();

    public static final PropertyDescriptor HIVEQL_CSV_ALT_HEADER = new PropertyDescriptor.Builder()
            .name("csv-alt-header")
            .displayName("Alternate CSV Header")
            .description("Comma separated list of header fields")
            .required(false)
            .addValidator(StandardValidators.NON_EMPTY_VALIDATOR)
            .expressionLanguageSupported(ExpressionLanguageScope.FLOWFILE_ATTRIBUTES)
            .build();

    public static final PropertyDescriptor HIVEQL_CSV_DELIMITER = new PropertyDescriptor.Builder()
            .name("csv-delimiter")
            .displayName("CSV Delimiter")
            .description("CSV Delimiter used to separate fields")
            .required(true)
            .defaultValue(",")
            .addValidator(StandardValidators.NON_EMPTY_VALIDATOR)
            .expressionLanguageSupported(ExpressionLanguageScope.FLOWFILE_ATTRIBUTES)
            .build();

    public static final PropertyDescriptor HIVEQL_CSV_QUOTE = new PropertyDescriptor.Builder()
            .name("csv-quote")
            .displayName("CSV Quote")
            .description("Whether to force quoting of CSV fields. Note that this might conflict with the setting for CSV Escape.")
            .required(true)
            .allowableValues("true", "false")
            .defaultValue("true")
            .addValidator(StandardValidators.BOOLEAN_VALIDATOR)
            .build();
    public static final PropertyDescriptor HIVEQL_CSV_ESCAPE = new PropertyDescriptor.Builder()
            .name("csv-escape")
            .displayName("CSV Escape")
            .description("Whether to escape CSV strings in output. Note that this might conflict with the setting for CSV Quote.")
            .required(true)
            .allowableValues("true", "false")
            .defaultValue("true")
            .addValidator(StandardValidators.BOOLEAN_VALIDATOR)
            .build();

    public static final PropertyDescriptor HIVEQL_OUTPUT_FORMAT = new PropertyDescriptor.Builder()
            .name("hive-output-format")
            .displayName("Output Format")
            .description("How to represent the records coming from Hive (Avro, CSV, e.g.)")
            .required(true)
            .allowableValues(AVRO, CSV)
            .defaultValue(AVRO)
            .expressionLanguageSupported(ExpressionLanguageScope.NONE)
            .build();
    public static final PropertyDescriptor OUTPUT_BATCH_SIZE = new PropertyDescriptor.Builder()
            .name("qdbt-output-batch-size")
            .displayName("Output Batch Size")
            .description("The number of output FlowFiles to queue before committing the process session. When set to zero, the session will be committed when all result set rows "
                    + "have been processed and the output FlowFiles are ready for transfer to the downstream relationship. For large result sets, this can cause a large burst of FlowFiles "
                    + "to be transferred at the end of processor execution. If this property is set, then when the specified number of FlowFiles are ready for transfer, then the session will "
                    + "be committed, thus releasing the FlowFiles to the downstream relationship. NOTE: The maxvalue.* and fragment.count attributes will not be set on FlowFiles when this "
                    + "property is set.")
            .defaultValue("0")
            .required(true)
            .addValidator(StandardValidators.NON_NEGATIVE_INTEGER_VALIDATOR)
            .expressionLanguageSupported(ExpressionLanguageScope.VARIABLE_REGISTRY)
            .build();
    public static final PropertyDescriptor MAX_VALUE_COLUMN_NAMES = new PropertyDescriptor.Builder()
            .name("Maximum-value Columns")
            .description("A comma-separated list of column names. The processor will keep track of the maximum value "
                    + "for each column that has been returned since the processor started running. Using multiple columns implies an order "
                    + "to the column list, and each column's values are expected to increase more slowly than the previous columns' values. Thus, "
                    + "using multiple columns implies a hierarchical structure of columns, which is usually used for partitioning tables. This processor "
                    + "can be used to retrieve only those rows that have been added/updated since the last retrieval. Note that some "
                    + "JDBC types such as bit/boolean are not conducive to maintaining maximum value, so columns of these "
                    + "types should not be listed in this property, and will result in error(s) during processing. If no columns "
                    + "are provided, all rows from the table will be considered, which could have a performance impact. NOTE: It is important "
                    + "to use consistent max-value column names for a given table for incremental fetch to work properly.")
            .required(false)
            .addValidator(StandardValidators.NON_EMPTY_VALIDATOR)
            .expressionLanguageSupported(ExpressionLanguageScope.FLOWFILE_ATTRIBUTES)
            .build();

    private final static List<PropertyDescriptor> propertyDescriptors;
    private final static Set<Relationship> relationships;

    public static final String INITIAL_MAX_VALUE_PROP_START = "initial.maxvalue.";
    protected Map<String,String> maxValueProperties;
    protected static final String NAMESPACE_DELIMITER = "@!@";
    protected final Map<String, Integer> columnTypeMap = new HashMap<>();
    protected final AtomicBoolean setupComplete = new AtomicBoolean(false);
    private static SimpleDateFormat TIME_TYPE_FORMAT = new SimpleDateFormat("HH:mm:ss.SSS");

    /*
     * Will ensure that the list of property descriptors is built only once.
     * Will also create a Set of relationships
     */
    static {
        List<PropertyDescriptor> _propertyDescriptors = new ArrayList<>();
        _propertyDescriptors.add(HIVE_DBCP_SERVICE);
        _propertyDescriptors.add(HIVEQL_PRE_QUERY);
        _propertyDescriptors.add(HIVEQL_SELECT_QUERY);
        _propertyDescriptors.add(HIVEQL_POST_QUERY);
        _propertyDescriptors.add(FETCH_SIZE);
        _propertyDescriptors.add(MAX_ROWS_PER_FLOW_FILE);
        _propertyDescriptors.add(OUTPUT_BATCH_SIZE);
        _propertyDescriptors.add(MAX_VALUE_COLUMN_NAMES);
        _propertyDescriptors.add(MAX_FRAGMENTS);
        _propertyDescriptors.add(HIVEQL_OUTPUT_FORMAT);
        _propertyDescriptors.add(NORMALIZE_NAMES_FOR_AVRO);
        _propertyDescriptors.add(HIVEQL_CSV_HEADER);
        _propertyDescriptors.add(HIVEQL_CSV_ALT_HEADER);
        _propertyDescriptors.add(HIVEQL_CSV_DELIMITER);
        _propertyDescriptors.add(HIVEQL_CSV_QUOTE);
        _propertyDescriptors.add(HIVEQL_CSV_ESCAPE);
        _propertyDescriptors.add(CHARSET);
        propertyDescriptors = Collections.unmodifiableList(_propertyDescriptors);

        Set<Relationship> _relationships = new HashSet<>();
        _relationships.add(REL_SUCCESS);
        _relationships.add(REL_FAILURE);
        relationships = Collections.unmodifiableSet(_relationships);
    }

    @Override
    protected List<PropertyDescriptor> getSupportedPropertyDescriptors() {
        return propertyDescriptors;
    }

    @Override
    public Set<Relationship> getRelationships() {
        return relationships;
    }

    @OnScheduled
    public void setup(ProcessContext context) {
        maxValueProperties = getDefaultMaxValueProperties(context, null);
        // If the query is not set, then an incoming flow file is needed. Otherwise fail the initialization
        if (!context.getProperty(HIVEQL_SELECT_QUERY).isSet() && !context.hasIncomingConnection()) {
            final String errorString = "Either the Select Query must be specified or there must be an incoming connection "
                    + "providing flowfile(s) containing a SQL select query";
            getLogger().error(errorString);
            throw new ProcessException(errorString);
        }
    }

    @OnStopped
    public void stop() {
        // Reset the column type map in case properties change
        setupComplete.set(false);
    }

    private static String apendWhereIntoSql(String sql,String appendWhere)
            throws JSQLParserException {
        CCJSqlParserManager parserManager = new CCJSqlParserManager();
        Select select = (Select) parserManager.parse(new StringReader(sql));
        PlainSelect plain = (PlainSelect) select.getSelectBody();
        Expression where_expression = plain.getWhere();
        if(where_expression!=null) {
            Expression expression = new Parenthesis(where_expression);
            Expression appendExpression = CCJSqlParserUtil.parseCondExpression(appendWhere);
            Expression parenthesis = new Parenthesis(appendExpression);
            Expression newWhere = new AndExpression(parenthesis, expression);
            plain.setWhere(newWhere);
        }else{
            Expression appendExpression = CCJSqlParserUtil.parseCondExpression(appendWhere);
            Expression parenthesis = new Parenthesis(appendExpression);
            plain.setWhere(parenthesis);
        }
        return plain.toString();
    }

    public void setup(final ProcessContext context, boolean shouldCleanCache, FlowFile flowFile) {
        synchronized (setupComplete) {
            setupComplete.set(false);
            final String maxValueColumnNames = context.getProperty(MAX_VALUE_COLUMN_NAMES).evaluateAttributeExpressions(flowFile).getValue();

            // If there are no max-value column names specified, we don't need to perform this processing
            if (StringUtils.isEmpty(maxValueColumnNames)) {
                setupComplete.set(true);
                return;
            }
            List<String> preQueries = getQueries(context.getProperty(HIVEQL_PRE_QUERY).evaluateAttributeExpressions(flowFile).getValue());
            // Try to fill the columnTypeMap with the types of the desired max-value columns
            final HiveDBCPService dbcpService = context.getProperty(HIVE_DBCP_SERVICE).asControllerService(HiveDBCPService.class);
            try (final Connection con = dbcpService.getConnection(flowFile == null ? Collections.emptyMap() : flowFile.getAttributes());
                 final Statement st = con.createStatement()) {
                Pair<String,SQLException> failure = executeConfigStatements(con, preQueries);
                if (failure != null) {
                    // In case of failure, assigning config query to "hqlStatement"  to follow current error handling
                    throw failure.getRight();
                }
                String hqlStatement=context.getProperty(HIVEQL_SELECT_QUERY).evaluateAttributeExpressions(flowFile).getValue();
                String prefix=getMD5(hqlStatement);
                String query = apendWhereIntoSql(hqlStatement, "1 = 0");
                ResultSet resultSet = st.executeQuery(query);
                ResultSetMetaData resultSetMetaData = resultSet.getMetaData();
                int numCols = resultSetMetaData.getColumnCount();
                if (numCols > 0) {
                    if (shouldCleanCache) {
                        columnTypeMap.clear();
                    }

                    final List<String> maxValueColumnNameList = Arrays.asList(maxValueColumnNames.toLowerCase().split(","));
                    final List<String> maxValueQualifiedColumnNameList = new ArrayList<>();

                    for (String maxValueColumn:maxValueColumnNameList) {
                        String colKey = getStateKey(prefix, maxValueColumn.trim());
                        maxValueQualifiedColumnNameList.add(colKey);
                    }

                    for (int i = 1; i <= numCols; i++) {
                        String colName = resultSetMetaData.getColumnName(i).toLowerCase();
                        String colKey = getStateKey(prefix, colName);

                        //only include columns that are part of the maximum value tracking column list
                        if (!maxValueQualifiedColumnNameList.contains(colKey)) {
                            continue;
                        }

                        int colType = resultSetMetaData.getColumnType(i);
                        columnTypeMap.putIfAbsent(colKey, colType);
                    }

                    for (String maxValueColumn:maxValueColumnNameList) {
                        String colKey = getStateKey(prefix, maxValueColumn.trim().toLowerCase());
                        if (!columnTypeMap.containsKey(colKey)) {
                            throw new ProcessException("Column not found in the table/query specified: " + maxValueColumn);
                        }
                    }
                } else {
                    throw new ProcessException("No columns found in table from those specified: " + maxValueColumnNames);
                }

            } catch (SQLException e) {
                throw new ProcessException("Unable to communicate with database in order to determine column types", e);
            } catch (JSQLParserException e) {
                throw new ProcessException("Unable to communicate with database in order to determine column types", e);
            }
            setupComplete.set(true);
        }
    }

    /**
     * Returns a SQL literal for the given value based on its type. For example, values of character type need to be enclosed
     * in single quotes, whereas values of numeric type should not be.
     *
     * @param type  The JDBC type for the desired literal
     * @param value The value to be converted to a SQL literal
     * @return A String representing the given value as a literal of the given type
     */
    private static String getLiteralByType(int type, String value) {
        switch (type) {
            case CHAR:
            case LONGNVARCHAR:
            case LONGVARCHAR:
            case NCHAR:
            case NVARCHAR:
            case VARCHAR:
            case ROWID:
                return "'" + value + "'";
            case DATE:
            case TIMESTAMP:
                return "'" + value + "'";
            default:
                return value;
        }
    }

    protected String getQuery(String profix,String sqlQuery,List<String> maxValColumnNames, Map<String, String> stateMap) {
        if (StringUtils.isEmpty(profix)) {
            throw new IllegalArgumentException("Table name must be specified");
        }
        List<String> whereClauses = new ArrayList<>();
        // Check state map for last max values
        if (stateMap != null && !stateMap.isEmpty() && maxValColumnNames != null) {
            IntStream.range(0, maxValColumnNames.size()).forEach((index) -> {
                String colName = maxValColumnNames.get(index);
                String maxValueKey = getStateKey(profix, colName);
                String maxValue = stateMap.get(maxValueKey);
                if (StringUtils.isEmpty(maxValue)) {
                    // If we can't find the value at the fully-qualified key name, it is possible (under a previous scheme)
                    // the value has been stored under a key that is only the column name. Fall back to check the column name; either way, when a new
                    // maximum value is observed, it will be stored under the fully-qualified key from then on.
                    maxValue = stateMap.get(colName.toLowerCase());
                }
                if (!StringUtils.isEmpty(maxValue)) {
                    Integer type = columnTypeMap.get(maxValueKey);
                    if (type == null) {
                        // This shouldn't happen as we are populating columnTypeMap when the processor is scheduled.
                        throw new IllegalArgumentException("No column type found for: " + colName);
                    }
                    // Add a condition for the WHERE clause
                    whereClauses.add(colName + (index == 0 ? " > " : " >= ") + getLiteralByType(type, maxValue));
                }
            });
        }

        if (!whereClauses.isEmpty()) {
            String appendWhere = StringUtils.join(whereClauses, " AND ");
            try {
                String newSql = apendWhereIntoSql(sqlQuery, appendWhere);
                return newSql;
            } catch (JSQLParserException e) {
                throw new ProcessException("Unable to communicate with database in order to determine column types", e);
            }
        }
        return sqlQuery;
    }

    @Override
    public void onTrigger(ProcessContext context, ProcessSessionFactory sessionFactory) throws ProcessException {
        PartialFunctions.onTrigger(context, sessionFactory, getLogger(), session -> onTrigger(context, session));
    }

    private void onTrigger(final ProcessContext context, final ProcessSession session) throws ProcessException {
        FlowFile fileToProcess = (context.hasIncomingConnection() ? session.get() : null);
        FlowFile flowfile = null;
        if (!setupComplete.get()) {
            this.setup(context,true,null);
        }

        // If we have no FlowFile, and all incoming connections are self-loops then we can continue on.
        // However, if we have no FlowFile and we have connections coming from other Processors, then
        // we know that we should run only if we have a FlowFile.
        if (context.hasIncomingConnection()) {
            if (fileToProcess == null && context.hasNonLoopConnection()) {
                return;
            }
        }

        final ComponentLog logger = getLogger();
        final HiveDBCPService dbcpService = context.getProperty(HIVE_DBCP_SERVICE).asControllerService(HiveDBCPService.class);
        final Charset charset = Charset.forName(context.getProperty(CHARSET).getValue());

        List<String> preQueries = getQueries(context.getProperty(HIVEQL_PRE_QUERY).evaluateAttributeExpressions(fileToProcess).getValue());
        List<String> postQueries = getQueries(context.getProperty(HIVEQL_POST_QUERY).evaluateAttributeExpressions(fileToProcess).getValue());

        final boolean flowbased = !(context.getProperty(HIVEQL_SELECT_QUERY).isSet());

        final String maxValueColumnNames = context.getProperty(MAX_VALUE_COLUMN_NAMES).evaluateAttributeExpressions().getValue();

        // Source the SQL
        String hqlStatement;

        if (context.getProperty(HIVEQL_SELECT_QUERY).isSet()) {
            hqlStatement = context.getProperty(HIVEQL_SELECT_QUERY).evaluateAttributeExpressions(fileToProcess).getValue();
        } else {
            // If the query is not set, then an incoming flow file is required, and expected to contain a valid SQL select query.
            // If there is no incoming connection, onTrigger will not be called as the processor will fail when scheduled.
            final StringBuilder queryContents = new StringBuilder();
            session.read(fileToProcess, in -> queryContents.append(IOUtils.toString(in, charset)));
            hqlStatement = queryContents.toString();
        }
        String prefix=getMD5(hqlStatement);
        final Integer fetchSize = context.getProperty(FETCH_SIZE).evaluateAttributeExpressions(fileToProcess).asInteger();
        final Integer maxRowsPerFlowFile = context.getProperty(MAX_ROWS_PER_FLOW_FILE).evaluateAttributeExpressions(fileToProcess).asInteger();
        final Integer maxFragments = context.getProperty(MAX_FRAGMENTS).isSet()
                ? context.getProperty(MAX_FRAGMENTS).evaluateAttributeExpressions(fileToProcess).asInteger()
                : 0;
        final String outputFormat = context.getProperty(HIVEQL_OUTPUT_FORMAT).getValue();
        final boolean convertNamesForAvro = context.getProperty(NORMALIZE_NAMES_FOR_AVRO).asBoolean();
        final StopWatch stopWatch = new StopWatch(true);
        final boolean header = context.getProperty(HIVEQL_CSV_HEADER).asBoolean();
        final String altHeader = context.getProperty(HIVEQL_CSV_ALT_HEADER).evaluateAttributeExpressions(fileToProcess).getValue();
        final String delimiter = context.getProperty(HIVEQL_CSV_DELIMITER).evaluateAttributeExpressions(fileToProcess).getValue();
        final boolean quote = context.getProperty(HIVEQL_CSV_QUOTE).asBoolean();
        final boolean escape = context.getProperty(HIVEQL_CSV_HEADER).asBoolean();
        final Integer outputBatchSizeField = context.getProperty(OUTPUT_BATCH_SIZE).evaluateAttributeExpressions().asInteger();
        final int outputBatchSize = outputBatchSizeField == null ? 0 : outputBatchSizeField;
        final String fragmentIdentifier = UUID.randomUUID().toString();


        final StateManager stateManager = context.getStateManager();
        final StateMap stateMap;

        try {
            stateMap = stateManager.getState(Scope.CLUSTER);
        } catch (final IOException ioe) {
            getLogger().error("Failed to retrieve observed maximum values from the State Manager. Will not perform "
                    + "query until this is accomplished.", ioe);
            context.yield();
            return;
        }
        // Make a mutable copy of the current state property map. This will be updated by the result row callback, and eventually
        // set as the current state map (after the session has been committed)
        final Map<String, String> statePropertyMap = new HashMap<>(stateMap.toMap());

        //If an initial max value for column(s) has been specified using properties, and this column is not in the state manager, sync them to the state property map
        for (final Map.Entry<String, String> maxProp : maxValueProperties.entrySet()) {
            String maxPropKey = maxProp.getKey().toLowerCase();
            String fullyQualifiedMaxPropKey = getStateKey(prefix, maxPropKey);
            if (!statePropertyMap.containsKey(fullyQualifiedMaxPropKey)) {
                String newMaxPropValue;
                // If we can't find the value at the fully-qualified key name, it is possible (under a previous scheme)
                // the value has been stored under a key that is only the column name. Fall back to check the column name,
                // but store the new initial max value under the fully-qualified key.
                if (statePropertyMap.containsKey(maxPropKey)) {
                    newMaxPropValue = statePropertyMap.get(maxPropKey);
                } else {
                    newMaxPropValue = maxProp.getValue();
                }
                statePropertyMap.put(fullyQualifiedMaxPropKey, newMaxPropValue);

            }
        }
        List<String> maxValueColumnNameList = StringUtils.isEmpty(maxValueColumnNames)
                ? null
                : Arrays.asList(maxValueColumnNames.split("\\s*,\\s*"));
        String selectQuery = getQuery(prefix, hqlStatement, maxValueColumnNameList, statePropertyMap);
        this.getLogger().info("执行sql->"+selectQuery);
        try (final Connection con = dbcpService.getConnection(fileToProcess == null ? Collections.emptyMap() : fileToProcess.getAttributes());
             final Statement st = (flowbased ? con.prepareStatement(selectQuery) : con.createStatement())
        ) {
            // Max values will be updated in the state property map by the callback
            final MaxValueResultSetRowCollector maxValCollector = new MaxValueResultSetRowCollector(prefix, statePropertyMap);
            Pair<String,SQLException> failure = executeConfigStatements(con, preQueries);
            if (failure != null) {
                // In case of failure, assigning config query to "hqlStatement"  to follow current error handling
                selectQuery = failure.getLeft();
                flowfile = (fileToProcess == null) ? session.create() : fileToProcess;
                fileToProcess = null;
                throw failure.getRight();
            }
            if (fetchSize != null && fetchSize > 0) {
                try {
                    st.setFetchSize(fetchSize);
                } catch (SQLException se) {
                    // Not all drivers support this, just log the error (at debug level) and move on
                    logger.debug("Cannot set fetch size to {} due to {}", new Object[]{fetchSize, se.getLocalizedMessage()}, se);
                }
            }

            final List<FlowFile> resultSetFlowFiles = new ArrayList<>();
            try {
                logger.debug("Executing query {}", new Object[]{selectQuery});
                if (flowbased) {
                    // Hive JDBC Doesn't Support this yet:
                    // ParameterMetaData pmd = ((PreparedStatement)st).getParameterMetaData();
                    // int paramCount = pmd.getParameterCount();

                    // Alternate way to determine number of params in SQL.
                    int paramCount = StringUtils.countMatches(selectQuery, "?");

                    if (paramCount > 0) {
                        setParameters(1, (PreparedStatement) st, paramCount, fileToProcess.getAttributes());
                    }
                }

                final ResultSet resultSet;

                try {
                    resultSet = (flowbased ? ((PreparedStatement) st).executeQuery() : st.executeQuery(selectQuery));
                } catch (SQLException se) {
                    // If an error occurs during the query, a flowfile is expected to be routed to failure, so ensure one here
                    flowfile = (fileToProcess == null) ? session.create() : fileToProcess;
                    fileToProcess = null;
                    throw se;
                }

                int fragmentIndex = 0;
                String baseFilename = (fileToProcess != null) ? fileToProcess.getAttribute(CoreAttributes.FILENAME.key()) : null;
                while (true) {
                    final AtomicLong nrOfRows = new AtomicLong(0L);
                    flowfile = (fileToProcess == null) ? session.create() : session.create(fileToProcess);
                    if (baseFilename == null) {
                        baseFilename = flowfile.getAttribute(CoreAttributes.FILENAME.key());
                    }
                    try {
                        flowfile = session.write(flowfile, out -> {
                            try {
                                if (AVRO.equals(outputFormat)) {
                                    nrOfRows.set(HiveJdbcCommon.convertToAvroStream(resultSet, out, null,maxRowsPerFlowFile, convertNamesForAvro,maxValCollector));
                                } else if (CSV.equals(outputFormat)) {
                                    CsvOutputOptions options = new CsvOutputOptions(header, altHeader, delimiter, quote, escape, maxRowsPerFlowFile);
                                    nrOfRows.set(HiveJdbcCommon.convertToCsvStream(resultSet, out,null,maxValCollector, options));
                                } else {
                                    nrOfRows.set(0L);
                                    throw new ProcessException("Unsupported output format: " + outputFormat);
                                }
                            } catch (final SQLException | RuntimeException e) {
                                throw new ProcessException("Error during database query or conversion of records.", e);
                            }
                        });
                    } catch (ProcessException e) {
                        // Add flowfile to results before rethrowing so it will be removed from session in outer catch
                        resultSetFlowFiles.add(flowfile);
                        throw e;
                    }

                    if (nrOfRows.get() > 0 || resultSetFlowFiles.isEmpty()) {
                        final Map<String, String> attributes = new HashMap<>();
                        // Set attribute for how many rows were selected
                        attributes.put(RESULT_ROW_COUNT, String.valueOf(nrOfRows.get()));

                        try {
                            // Set input/output table names by parsing the query
                            attributes.putAll(toQueryTableAttributes(findTableNames(selectQuery)));
                        } catch (Exception e) {
                            // If failed to parse the query, just log a warning message, but continue.
                            getLogger().warn("Failed to parse query: {} due to {}", new Object[]{selectQuery, e}, e);
                        }

                        // Set MIME type on output document and add extension to filename
                        if (AVRO.equals(outputFormat)) {
                            attributes.put(CoreAttributes.MIME_TYPE.key(), MIME_TYPE_AVRO_BINARY);
                            attributes.put(CoreAttributes.FILENAME.key(), baseFilename + "." + fragmentIndex + ".avro");
                        } else if (CSV.equals(outputFormat)) {
                            attributes.put(CoreAttributes.MIME_TYPE.key(), CSV_MIME_TYPE);
                            attributes.put(CoreAttributes.FILENAME.key(), baseFilename + "." + fragmentIndex + ".csv");
                        }

                        if (maxRowsPerFlowFile > 0) {
                            attributes.put("fragment.identifier", fragmentIdentifier);
                            attributes.put("fragment.index", String.valueOf(fragmentIndex));
                        }

                        flowfile = session.putAllAttributes(flowfile, attributes);

                        logger.info("{} contains {} " + outputFormat + " records; transferring to 'success'",
                                new Object[]{flowfile, nrOfRows.get()});

                        if (context.hasIncomingConnection()) {
                            // If the flow file came from an incoming connection, issue a Fetch provenance event
                            session.getProvenanceReporter().fetch(flowfile, dbcpService.getConnectionURL(),
                                    "Retrieved " + nrOfRows.get() + " rows", stopWatch.getElapsed(TimeUnit.MILLISECONDS));
                        } else {
                            // If we created a flow file from rows received from Hive, issue a Receive provenance event
                            session.getProvenanceReporter().receive(flowfile, dbcpService.getConnectionURL(), stopWatch.getElapsed(TimeUnit.MILLISECONDS));
                        }
                        resultSetFlowFiles.add(flowfile);
                        // If we've reached the batch size, send out the flow files
                        if (outputBatchSize > 0 && resultSetFlowFiles.size() >= outputBatchSize) {
                            session.adjustCounter("read sizes", resultSetFlowFiles.size(), false);//ldp20200416
                            session.transfer(resultSetFlowFiles, REL_SUCCESS);
                            session.commit();
                            resultSetFlowFiles.clear();
                        }
                    } else {
                        // If there were no rows returned (and the first flow file has been sent, we're done processing, so remove the flowfile and carry on
                        session.remove(flowfile);
                        if (resultSetFlowFiles != null && resultSetFlowFiles.size()>0) {
                            flowfile = resultSetFlowFiles.get(resultSetFlowFiles.size()-1);
                        }
                        break;
                    }

                    fragmentIndex++;
                    if (maxFragments > 0 && fragmentIndex >= maxFragments) {
                        break;
                    }
                }

                for (int i = 0; i < resultSetFlowFiles.size(); i++) {
                    // Set count on all FlowFiles
                    if (maxRowsPerFlowFile > 0) {
                        resultSetFlowFiles.set(i,
                                session.putAttribute(resultSetFlowFiles.get(i), "fragment.count", Integer.toString(fragmentIndex)));
                    }
                }

            } catch (final SQLException e) {
                throw e;
            }

            // Apply state changes from the Max Value tracker
            maxValCollector.applyStateChanges();

            failure = executeConfigStatements(con, postQueries);
            if (failure != null) {
                selectQuery = failure.getLeft();
                if (resultSetFlowFiles != null) {
                    resultSetFlowFiles.forEach(ff -> session.remove(ff));
                }
                flowfile = (fileToProcess == null) ? session.create() : fileToProcess;
                fileToProcess = null;
                throw failure.getRight();
            }

            session.adjustCounter("read sizes", resultSetFlowFiles.size(), false);//ldp20200416
            session.transfer(resultSetFlowFiles, REL_SUCCESS);
            if (fileToProcess != null) {
                session.remove(fileToProcess);
            }
        } catch (final ProcessException | SQLException e) {
            logger.error("Issue processing SQL {} due to {}.", new Object[]{selectQuery, e});
            if (flowfile == null) {
                // This can happen if any exceptions occur while setting up the connection, statement, etc.
                logger.error("Unable to execute HiveQL select query {} due to {}. No FlowFile to route to failure",
                        new Object[]{selectQuery, e});
                context.yield();
            } else {
                if (context.hasIncomingConnection()) {
                    logger.error("Unable to execute HiveQL select query {} for {} due to {}; routing to failure",
                            new Object[]{selectQuery, flowfile, e});
                    flowfile = session.penalize(flowfile);
                } else {
                    logger.error("Unable to execute HiveQL select query {} due to {}; routing to failure",
                            new Object[]{selectQuery, e});
                    context.yield();
                }
                session.transfer(flowfile, REL_FAILURE);
            }
        } finally {
            session.commit();
            try {
                // Update the state
                stateManager.setState(statePropertyMap, Scope.CLUSTER);
            } catch (IOException ioe) {
                getLogger().error("{} failed to update State Manager, maximum observed values will not be recorded", new Object[]{this, ioe});
            }
        }
    }

    /*
     * Executes given queries using pre-defined connection.
     * Returns null on success, or a query string if failed.
     */
    protected Pair<String,SQLException> executeConfigStatements(final Connection con, final List<String> configQueries){
        if (configQueries == null || configQueries.isEmpty()) {
            return null;
        }

        for (String confSQL : configQueries) {
            try(final Statement st = con.createStatement()){
                st.execute(confSQL);
            } catch (SQLException e) {
                return Pair.of(confSQL, e);
            }
        }
        return null;
    }

    protected List<String> getQueries(final String value) {
        if (value == null || value.length() == 0 || value.trim().length() == 0) {
            return null;
        }
        final List<String> queries = new LinkedList<>();
        for (String query : value.split(";")) {
            if (query.trim().length() > 0) {
                queries.add(query.trim());
            }
        }
        return queries;
    }

    private Map<String, String> getDefaultMaxValueProperties(final ProcessContext context, final FlowFile flowFile) {
        final Map<String, String> defaultMaxValues = new HashMap<>();

        context.getProperties().forEach((k, v) -> {
            final String key = k.getName();

            if (key.startsWith(INITIAL_MAX_VALUE_PROP_START)) {
                defaultMaxValues.put(key.substring(INITIAL_MAX_VALUE_PROP_START.length()), context.getProperty(k).evaluateAttributeExpressions(flowFile).getValue());
            }
        });
        return defaultMaxValues;
    }

    /**
     * Construct a key string for a corresponding state value.
     * @param prefix A prefix may contain database and table name, or just table name, this can be null
     * @param columnName A column name
     * @return a state key string
     */
    private static String getStateKey(String prefix, String columnName) {
        StringBuilder sb = new StringBuilder();
        if (prefix != null) {
            sb.append(unwrapIdentifier(prefix.toLowerCase()));
            sb.append(NAMESPACE_DELIMITER);
        }
        if (columnName != null) {
            sb.append(unwrapIdentifier(columnName.toLowerCase()));
        }
        return sb.toString();
    }

    public static String unwrapIdentifier(String identifier) {
        // Removes double quotes and back-ticks.
        return identifier == null ? null : identifier.replaceAll("[\"`]", "");
    }

    /**
     * 对字符串md5加密(小写+字母)
     *
     * @param str 传入要加密的字符串
     * @return  MD5加密后的字符串
     */
    public static String getMD5(String str) {
        try {
            // 生成一个MD5加密计算摘要
            MessageDigest md = MessageDigest.getInstance("MD5");
            // 计算md5函数
            md.update(str.getBytes());
            // digest()最后确定返回md5 hash值，返回值为8为字符串。因为md5 hash值是16位的hex值，实际上就是8位的字符
            // BigInteger函数则将8位的字符串转换成16位hex值，用字符串来表示；得到字符串形式的hash值
            return new BigInteger(1, md.digest()).toString(16);
        } catch (Exception e) {
            e.printStackTrace();
            return null;
        }
    }

    protected static String getMaxValueFromRow(ResultSet resultSet,
                                               int columnIndex,
                                               Integer type,
                                               String maxValueString)
            throws ParseException, IOException, SQLException {

        // Skip any columns we're not keeping track of or whose value is null
        if (type == null || resultSet.getObject(columnIndex) == null) {
            return null;
        }

        switch (type) {
            case CHAR:
            case LONGNVARCHAR:
            case LONGVARCHAR:
            case NCHAR:
            case NVARCHAR:
            case VARCHAR:
            case ROWID:
                String colStringValue = resultSet.getString(columnIndex);
                if (maxValueString == null || colStringValue.compareTo(maxValueString) > 0) {
                    return colStringValue;
                }
                break;

            case INTEGER:
            case SMALLINT:
            case TINYINT:
                Integer colIntValue = resultSet.getInt(columnIndex);
                Integer maxIntValue = null;
                if (maxValueString != null) {
                    maxIntValue = Integer.valueOf(maxValueString);
                }
                if (maxIntValue == null || colIntValue > maxIntValue) {
                    return colIntValue.toString();
                }
                break;

            case BIGINT:
                Long colLongValue = resultSet.getLong(columnIndex);
                Long maxLongValue = null;
                if (maxValueString != null) {
                    maxLongValue = Long.valueOf(maxValueString);
                }
                if (maxLongValue == null || colLongValue > maxLongValue) {
                    return colLongValue.toString();
                }
                break;

            case FLOAT:
            case REAL:
            case DOUBLE:
                Double colDoubleValue = resultSet.getDouble(columnIndex);
                Double maxDoubleValue = null;
                if (maxValueString != null) {
                    maxDoubleValue = Double.valueOf(maxValueString);
                }
                if (maxDoubleValue == null || colDoubleValue > maxDoubleValue) {
                    return colDoubleValue.toString();
                }
                break;

            case DECIMAL:
            case NUMERIC:
                BigDecimal colBigDecimalValue = resultSet.getBigDecimal(columnIndex);
                BigDecimal maxBigDecimalValue = null;
                if (maxValueString != null) {
                    DecimalFormat df = new DecimalFormat();
                    df.setParseBigDecimal(true);
                    maxBigDecimalValue = (BigDecimal) df.parse(maxValueString);
                }
                if (maxBigDecimalValue == null || colBigDecimalValue.compareTo(maxBigDecimalValue) > 0) {
                    return colBigDecimalValue.toString();
                }
                break;

            case DATE:
                Date rawColDateValue = resultSet.getDate(columnIndex);
                java.sql.Date colDateValue = new java.sql.Date(rawColDateValue.getTime());
                java.sql.Date maxDateValue = null;
                if (maxValueString != null) {
                    maxDateValue = java.sql.Date.valueOf(maxValueString);
                }
                if (maxDateValue == null || colDateValue.after(maxDateValue)) {
                    return colDateValue.toString();
                }
                break;

            case TIME:
                // Compare milliseconds-since-epoch. Need getTimestamp() instead of getTime() since some databases
                // don't return milliseconds in the Time returned by getTime().
                Date colTimeValue = new Date(resultSet.getTimestamp(columnIndex).getTime());
                Date maxTimeValue = null;
                if (maxValueString != null) {
                    try {
                        maxTimeValue = TIME_TYPE_FORMAT.parse(maxValueString);
                    } catch (ParseException pe) {
                        // Shouldn't happen, but just in case, leave the value as null so the new value will be stored
                    }
                }
                if (maxTimeValue == null || colTimeValue.after(maxTimeValue)) {
                    return TIME_TYPE_FORMAT.format(colTimeValue);
                }
                break;

            case TIMESTAMP:
                Timestamp colTimestampValue = resultSet.getTimestamp(columnIndex);
                java.sql.Timestamp maxTimestampValue = null;
                if (maxValueString != null) {
                    // For backwards compatibility, the type might be TIMESTAMP but the state value is in DATE format. This should be a one-time occurrence as the next maximum value
                    // should be stored as a full timestamp. Even so, check to see if the value is missing time-of-day information, and use the "date" coercion rather than the
                    // "timestamp" coercion in that case
                    try {
                        maxTimestampValue = java.sql.Timestamp.valueOf(maxValueString);
                    } catch (IllegalArgumentException iae) {
                        maxTimestampValue = new java.sql.Timestamp(java.sql.Date.valueOf(maxValueString).getTime());
                    }
                }
                if (maxTimestampValue == null || colTimestampValue.after(maxTimestampValue)) {
                    return colTimestampValue.toString();
                }
                break;

            case BIT:
            case BOOLEAN:
            case BINARY:
            case VARBINARY:
            case LONGVARBINARY:
            case ARRAY:
            case BLOB:
            case CLOB:
            default:
                throw new IOException("Type for column " + columnIndex + " is not valid for maintaining maximum value");
        }
        return null;
    }

    public class MaxValueResultSetRowCollector implements HiveJdbcCommon.ResultSetRowCallback {
        final Map<String, String> newColMap;
        final Map<String, String> originalState;
        String tableName;

        public MaxValueResultSetRowCollector(String tableName, Map<String, String> stateMap) {
            this.originalState = stateMap;
            this.newColMap = new HashMap<>();
            this.newColMap.putAll(stateMap);
            this.tableName = tableName;
        }

        @Override
        public void processRow(ResultSet resultSet) throws IOException {
            if (resultSet == null) {
                return;
            }
            try {
                // Iterate over the row, check-and-set max values
                final ResultSetMetaData meta = resultSet.getMetaData();
                final int nrOfColumns = meta.getColumnCount();
                if (nrOfColumns > 0) {
                    for (int i = 1; i <= nrOfColumns; i++) {
                        String colName = meta.getColumnName(i).toLowerCase();
                        String fullyQualifiedMaxValueKey = getStateKey(tableName, colName);
                        Integer type = columnTypeMap.get(fullyQualifiedMaxValueKey);
                        // Skip any columns we're not keeping track of or whose value is null
                        if (type == null || resultSet.getObject(i) == null) {
                            continue;
                        }
                        String maxValueString = newColMap.get(fullyQualifiedMaxValueKey);
                        // If we can't find the value at the fully-qualified key name, it is possible (under a previous scheme)
                        // the value has been stored under a key that is only the column name. Fall back to check the column name; either way, when a new
                        // maximum value is observed, it will be stored under the fully-qualified key from then on.
                        if (StringUtils.isEmpty(maxValueString)) {
                            maxValueString = newColMap.get(colName);
                        }
                        String newMaxValueString = getMaxValueFromRow(resultSet, i, type, maxValueString);
                        if (newMaxValueString != null) {
                            newColMap.put(fullyQualifiedMaxValueKey, newMaxValueString);
                        }
                    }
                }
            } catch (ParseException | SQLException e) {
                throw new IOException(e);
            }
        }

        public void applyStateChanges() {
            this.originalState.putAll(this.newColMap);
        }
    }
}<|MERGE_RESOLUTION|>--- conflicted
+++ resolved
@@ -16,30 +16,18 @@
  */
 package org.apache.nifi.processors.hive;
 
-<<<<<<< HEAD
-import net.sf.jsqlparser.JSQLParserException;
-import net.sf.jsqlparser.expression.Expression;
-import net.sf.jsqlparser.expression.Parenthesis;
-import net.sf.jsqlparser.expression.operators.conditional.AndExpression;
-import net.sf.jsqlparser.parser.CCJSqlParserManager;
-import net.sf.jsqlparser.parser.CCJSqlParserUtil;
-import net.sf.jsqlparser.statement.select.PlainSelect;
-import net.sf.jsqlparser.statement.select.Select;
-=======
->>>>>>> 109e54cd
 import org.apache.commons.io.IOUtils;
 import org.apache.commons.lang.StringUtils;
 import org.apache.commons.lang3.tuple.Pair;
-import org.apache.nifi.annotation.behavior.*;
+import org.apache.nifi.annotation.behavior.EventDriven;
+import org.apache.nifi.annotation.behavior.InputRequirement;
 import org.apache.nifi.annotation.behavior.InputRequirement.Requirement;
+import org.apache.nifi.annotation.behavior.WritesAttribute;
+import org.apache.nifi.annotation.behavior.WritesAttributes;
 import org.apache.nifi.annotation.documentation.CapabilityDescription;
 import org.apache.nifi.annotation.documentation.Tags;
 import org.apache.nifi.annotation.lifecycle.OnScheduled;
-import org.apache.nifi.annotation.lifecycle.OnStopped;
 import org.apache.nifi.components.PropertyDescriptor;
-import org.apache.nifi.components.state.Scope;
-import org.apache.nifi.components.state.StateManager;
-import org.apache.nifi.components.state.StateMap;
 import org.apache.nifi.dbcp.hive.HiveDBCPService;
 import org.apache.nifi.expression.ExpressionLanguageScope;
 import org.apache.nifi.flowfile.FlowFile;
@@ -56,27 +44,6 @@
 import org.apache.nifi.util.hive.CsvOutputOptions;
 import org.apache.nifi.util.hive.HiveJdbcCommon;
 
-<<<<<<< HEAD
-import java.io.IOException;
-import java.io.StringReader;
-import java.math.BigDecimal;
-import java.math.BigInteger;
-import java.nio.charset.Charset;
-import java.security.MessageDigest;
-import java.sql.*;
-import java.text.DecimalFormat;
-import java.text.ParseException;
-import java.text.SimpleDateFormat;
-import java.util.Date;
-import java.util.*;
-import java.util.concurrent.TimeUnit;
-import java.util.concurrent.atomic.AtomicBoolean;
-import java.util.concurrent.atomic.AtomicLong;
-import java.util.stream.IntStream;
-
-import static java.sql.Types.*;
-import static org.apache.nifi.util.hive.HiveJdbcCommon.*;
-=======
 import java.nio.charset.Charset;
 import java.sql.Connection;
 import java.sql.PreparedStatement;
@@ -100,7 +67,6 @@
 import static org.apache.nifi.util.hive.HiveJdbcCommon.CSV_MIME_TYPE;
 import static org.apache.nifi.util.hive.HiveJdbcCommon.MIME_TYPE_AVRO_BINARY;
 import static org.apache.nifi.util.hive.HiveJdbcCommon.NORMALIZE_NAMES_FOR_AVRO;
->>>>>>> 109e54cd
 
 @EventDriven
 @InputRequirement(Requirement.INPUT_ALLOWED)
@@ -114,6 +80,12 @@
         @WritesAttribute(attribute = "mime.type", description = "Sets the MIME type for the outgoing flowfile to application/avro-binary for Avro or text/csv for CSV."),
         @WritesAttribute(attribute = "filename", description = "Adds .avro or .csv to the filename attribute depending on which output format is selected."),
         @WritesAttribute(attribute = "selecthiveql.row.count", description = "Indicates how many rows were selected/returned by the query."),
+        @WritesAttribute(attribute = "selecthiveql.query.duration", description = "Combined duration of the query execution time and fetch time in milliseconds. "
+                + "If 'Max Rows Per Flow File' is set, then this number will reflect only the fetch time for the rows in the Flow File instead of the entire result set."),
+        @WritesAttribute(attribute = "selecthiveql.query.executiontime", description = "Duration of the query execution time in milliseconds. "
+                + "This number will reflect the query execution time regardless of the 'Max Rows Per Flow File' setting."),
+        @WritesAttribute(attribute = "selecthiveql.query.fetchtime", description = "Duration of the result set fetch time in milliseconds. "
+                + "If 'Max Rows Per Flow File' is set, then this number will reflect only the fetch time for the rows in the Flow File instead of the entire result set."),
         @WritesAttribute(attribute = "fragment.identifier", description = "If 'Max Rows Per Flow File' is set then all FlowFiles from the same query result set "
                 + "will have the same value for the fragment.identifier attribute. This can then be used to correlate the results."),
         @WritesAttribute(attribute = "fragment.count", description = "If 'Max Rows Per Flow File' is set then this is the total number of  "
@@ -125,14 +97,12 @@
                 + "FlowFiles were produced"),
         @WritesAttribute(attribute = "query.input.tables", description = "Contains input table names in comma delimited 'databaseName.tableName' format.")
 })
-@Stateful(scopes = Scope.CLUSTER, description = "After performing a query on the specified table, the maximum values for "
-        + "the specified column(s) will be retained for use in future executions of the query. This allows the Processor "
-        + "to fetch only those records that have max values greater than the retained values. This can be used for "
-        + "incremental fetching, fetching of newly added rows, etc. To clear the maximum values, clear the state of the processor "
-        + "per the State Management documentation")
 public class SelectHiveQL extends AbstractHiveQLProcessor {
 
     public static final String RESULT_ROW_COUNT = "selecthiveql.row.count";
+    public static final String RESULT_QUERY_DURATION = "selecthiveql.query.duration";
+    public static final String RESULT_QUERY_EXECUTION_TIME = "selecthiveql.query.executiontime";
+    public static final String RESULT_QUERY_FETCH_TIME = "selecthiveql.query.fetchtime";
 
     // Relationships
     public static final Relationship REL_SUCCESS = new Relationship.Builder()
@@ -148,7 +118,7 @@
     public static final PropertyDescriptor HIVEQL_PRE_QUERY = new PropertyDescriptor.Builder()
             .name("hive-pre-query")
             .displayName("HiveQL Pre-Query")
-            .description("HiveQL pre-query to execute. Semicolon-delimited list of queries. "
+            .description("A semicolon-delimited list of queries executed before the main SQL query is executed. "
                     + "Example: 'set tez.queue.name=queue1; set hive.exec.orc.split.strategy=ETL; set hive.exec.reducers.bytes.per.reducer=1073741824'. "
                     + "Note, the results/outputs of these queries will be suppressed if successfully executed.")
             .required(false)
@@ -168,7 +138,7 @@
     public static final PropertyDescriptor HIVEQL_POST_QUERY = new PropertyDescriptor.Builder()
             .name("hive-post-query")
             .displayName("HiveQL Post-Query")
-            .description("HiveQL post-query to execute. Semicolon-delimited list of queries. "
+            .description("A semicolon-delimited list of queries executed after the main SQL query is executed. "
                     + "Note, the results/outputs of these queries will be suppressed if successfully executed.")
             .required(false)
             .addValidator(StandardValidators.NON_EMPTY_VALIDATOR)
@@ -265,44 +235,9 @@
             .defaultValue(AVRO)
             .expressionLanguageSupported(ExpressionLanguageScope.NONE)
             .build();
-    public static final PropertyDescriptor OUTPUT_BATCH_SIZE = new PropertyDescriptor.Builder()
-            .name("qdbt-output-batch-size")
-            .displayName("Output Batch Size")
-            .description("The number of output FlowFiles to queue before committing the process session. When set to zero, the session will be committed when all result set rows "
-                    + "have been processed and the output FlowFiles are ready for transfer to the downstream relationship. For large result sets, this can cause a large burst of FlowFiles "
-                    + "to be transferred at the end of processor execution. If this property is set, then when the specified number of FlowFiles are ready for transfer, then the session will "
-                    + "be committed, thus releasing the FlowFiles to the downstream relationship. NOTE: The maxvalue.* and fragment.count attributes will not be set on FlowFiles when this "
-                    + "property is set.")
-            .defaultValue("0")
-            .required(true)
-            .addValidator(StandardValidators.NON_NEGATIVE_INTEGER_VALIDATOR)
-            .expressionLanguageSupported(ExpressionLanguageScope.VARIABLE_REGISTRY)
-            .build();
-    public static final PropertyDescriptor MAX_VALUE_COLUMN_NAMES = new PropertyDescriptor.Builder()
-            .name("Maximum-value Columns")
-            .description("A comma-separated list of column names. The processor will keep track of the maximum value "
-                    + "for each column that has been returned since the processor started running. Using multiple columns implies an order "
-                    + "to the column list, and each column's values are expected to increase more slowly than the previous columns' values. Thus, "
-                    + "using multiple columns implies a hierarchical structure of columns, which is usually used for partitioning tables. This processor "
-                    + "can be used to retrieve only those rows that have been added/updated since the last retrieval. Note that some "
-                    + "JDBC types such as bit/boolean are not conducive to maintaining maximum value, so columns of these "
-                    + "types should not be listed in this property, and will result in error(s) during processing. If no columns "
-                    + "are provided, all rows from the table will be considered, which could have a performance impact. NOTE: It is important "
-                    + "to use consistent max-value column names for a given table for incremental fetch to work properly.")
-            .required(false)
-            .addValidator(StandardValidators.NON_EMPTY_VALIDATOR)
-            .expressionLanguageSupported(ExpressionLanguageScope.FLOWFILE_ATTRIBUTES)
-            .build();
 
     private final static List<PropertyDescriptor> propertyDescriptors;
     private final static Set<Relationship> relationships;
-
-    public static final String INITIAL_MAX_VALUE_PROP_START = "initial.maxvalue.";
-    protected Map<String,String> maxValueProperties;
-    protected static final String NAMESPACE_DELIMITER = "@!@";
-    protected final Map<String, Integer> columnTypeMap = new HashMap<>();
-    protected final AtomicBoolean setupComplete = new AtomicBoolean(false);
-    private static SimpleDateFormat TIME_TYPE_FORMAT = new SimpleDateFormat("HH:mm:ss.SSS");
 
     /*
      * Will ensure that the list of property descriptors is built only once.
@@ -316,8 +251,6 @@
         _propertyDescriptors.add(HIVEQL_POST_QUERY);
         _propertyDescriptors.add(FETCH_SIZE);
         _propertyDescriptors.add(MAX_ROWS_PER_FLOW_FILE);
-        _propertyDescriptors.add(OUTPUT_BATCH_SIZE);
-        _propertyDescriptors.add(MAX_VALUE_COLUMN_NAMES);
         _propertyDescriptors.add(MAX_FRAGMENTS);
         _propertyDescriptors.add(HIVEQL_OUTPUT_FORMAT);
         _propertyDescriptors.add(NORMALIZE_NAMES_FOR_AVRO);
@@ -347,7 +280,6 @@
 
     @OnScheduled
     public void setup(ProcessContext context) {
-        maxValueProperties = getDefaultMaxValueProperties(context, null);
         // If the query is not set, then an incoming flow file is needed. Otherwise fail the initialization
         if (!context.getProperty(HIVEQL_SELECT_QUERY).isSet() && !context.hasIncomingConnection()) {
             final String errorString = "Either the Select Query must be specified or there must be an incoming connection "
@@ -357,170 +289,6 @@
         }
     }
 
-    @OnStopped
-    public void stop() {
-        // Reset the column type map in case properties change
-        setupComplete.set(false);
-    }
-
-    private static String apendWhereIntoSql(String sql,String appendWhere)
-            throws JSQLParserException {
-        CCJSqlParserManager parserManager = new CCJSqlParserManager();
-        Select select = (Select) parserManager.parse(new StringReader(sql));
-        PlainSelect plain = (PlainSelect) select.getSelectBody();
-        Expression where_expression = plain.getWhere();
-        if(where_expression!=null) {
-            Expression expression = new Parenthesis(where_expression);
-            Expression appendExpression = CCJSqlParserUtil.parseCondExpression(appendWhere);
-            Expression parenthesis = new Parenthesis(appendExpression);
-            Expression newWhere = new AndExpression(parenthesis, expression);
-            plain.setWhere(newWhere);
-        }else{
-            Expression appendExpression = CCJSqlParserUtil.parseCondExpression(appendWhere);
-            Expression parenthesis = new Parenthesis(appendExpression);
-            plain.setWhere(parenthesis);
-        }
-        return plain.toString();
-    }
-
-    public void setup(final ProcessContext context, boolean shouldCleanCache, FlowFile flowFile) {
-        synchronized (setupComplete) {
-            setupComplete.set(false);
-            final String maxValueColumnNames = context.getProperty(MAX_VALUE_COLUMN_NAMES).evaluateAttributeExpressions(flowFile).getValue();
-
-            // If there are no max-value column names specified, we don't need to perform this processing
-            if (StringUtils.isEmpty(maxValueColumnNames)) {
-                setupComplete.set(true);
-                return;
-            }
-            List<String> preQueries = getQueries(context.getProperty(HIVEQL_PRE_QUERY).evaluateAttributeExpressions(flowFile).getValue());
-            // Try to fill the columnTypeMap with the types of the desired max-value columns
-            final HiveDBCPService dbcpService = context.getProperty(HIVE_DBCP_SERVICE).asControllerService(HiveDBCPService.class);
-            try (final Connection con = dbcpService.getConnection(flowFile == null ? Collections.emptyMap() : flowFile.getAttributes());
-                 final Statement st = con.createStatement()) {
-                Pair<String,SQLException> failure = executeConfigStatements(con, preQueries);
-                if (failure != null) {
-                    // In case of failure, assigning config query to "hqlStatement"  to follow current error handling
-                    throw failure.getRight();
-                }
-                String hqlStatement=context.getProperty(HIVEQL_SELECT_QUERY).evaluateAttributeExpressions(flowFile).getValue();
-                String prefix=getMD5(hqlStatement);
-                String query = apendWhereIntoSql(hqlStatement, "1 = 0");
-                ResultSet resultSet = st.executeQuery(query);
-                ResultSetMetaData resultSetMetaData = resultSet.getMetaData();
-                int numCols = resultSetMetaData.getColumnCount();
-                if (numCols > 0) {
-                    if (shouldCleanCache) {
-                        columnTypeMap.clear();
-                    }
-
-                    final List<String> maxValueColumnNameList = Arrays.asList(maxValueColumnNames.toLowerCase().split(","));
-                    final List<String> maxValueQualifiedColumnNameList = new ArrayList<>();
-
-                    for (String maxValueColumn:maxValueColumnNameList) {
-                        String colKey = getStateKey(prefix, maxValueColumn.trim());
-                        maxValueQualifiedColumnNameList.add(colKey);
-                    }
-
-                    for (int i = 1; i <= numCols; i++) {
-                        String colName = resultSetMetaData.getColumnName(i).toLowerCase();
-                        String colKey = getStateKey(prefix, colName);
-
-                        //only include columns that are part of the maximum value tracking column list
-                        if (!maxValueQualifiedColumnNameList.contains(colKey)) {
-                            continue;
-                        }
-
-                        int colType = resultSetMetaData.getColumnType(i);
-                        columnTypeMap.putIfAbsent(colKey, colType);
-                    }
-
-                    for (String maxValueColumn:maxValueColumnNameList) {
-                        String colKey = getStateKey(prefix, maxValueColumn.trim().toLowerCase());
-                        if (!columnTypeMap.containsKey(colKey)) {
-                            throw new ProcessException("Column not found in the table/query specified: " + maxValueColumn);
-                        }
-                    }
-                } else {
-                    throw new ProcessException("No columns found in table from those specified: " + maxValueColumnNames);
-                }
-
-            } catch (SQLException e) {
-                throw new ProcessException("Unable to communicate with database in order to determine column types", e);
-            } catch (JSQLParserException e) {
-                throw new ProcessException("Unable to communicate with database in order to determine column types", e);
-            }
-            setupComplete.set(true);
-        }
-    }
-
-    /**
-     * Returns a SQL literal for the given value based on its type. For example, values of character type need to be enclosed
-     * in single quotes, whereas values of numeric type should not be.
-     *
-     * @param type  The JDBC type for the desired literal
-     * @param value The value to be converted to a SQL literal
-     * @return A String representing the given value as a literal of the given type
-     */
-    private static String getLiteralByType(int type, String value) {
-        switch (type) {
-            case CHAR:
-            case LONGNVARCHAR:
-            case LONGVARCHAR:
-            case NCHAR:
-            case NVARCHAR:
-            case VARCHAR:
-            case ROWID:
-                return "'" + value + "'";
-            case DATE:
-            case TIMESTAMP:
-                return "'" + value + "'";
-            default:
-                return value;
-        }
-    }
-
-    protected String getQuery(String profix,String sqlQuery,List<String> maxValColumnNames, Map<String, String> stateMap) {
-        if (StringUtils.isEmpty(profix)) {
-            throw new IllegalArgumentException("Table name must be specified");
-        }
-        List<String> whereClauses = new ArrayList<>();
-        // Check state map for last max values
-        if (stateMap != null && !stateMap.isEmpty() && maxValColumnNames != null) {
-            IntStream.range(0, maxValColumnNames.size()).forEach((index) -> {
-                String colName = maxValColumnNames.get(index);
-                String maxValueKey = getStateKey(profix, colName);
-                String maxValue = stateMap.get(maxValueKey);
-                if (StringUtils.isEmpty(maxValue)) {
-                    // If we can't find the value at the fully-qualified key name, it is possible (under a previous scheme)
-                    // the value has been stored under a key that is only the column name. Fall back to check the column name; either way, when a new
-                    // maximum value is observed, it will be stored under the fully-qualified key from then on.
-                    maxValue = stateMap.get(colName.toLowerCase());
-                }
-                if (!StringUtils.isEmpty(maxValue)) {
-                    Integer type = columnTypeMap.get(maxValueKey);
-                    if (type == null) {
-                        // This shouldn't happen as we are populating columnTypeMap when the processor is scheduled.
-                        throw new IllegalArgumentException("No column type found for: " + colName);
-                    }
-                    // Add a condition for the WHERE clause
-                    whereClauses.add(colName + (index == 0 ? " > " : " >= ") + getLiteralByType(type, maxValue));
-                }
-            });
-        }
-
-        if (!whereClauses.isEmpty()) {
-            String appendWhere = StringUtils.join(whereClauses, " AND ");
-            try {
-                String newSql = apendWhereIntoSql(sqlQuery, appendWhere);
-                return newSql;
-            } catch (JSQLParserException e) {
-                throw new ProcessException("Unable to communicate with database in order to determine column types", e);
-            }
-        }
-        return sqlQuery;
-    }
-
     @Override
     public void onTrigger(ProcessContext context, ProcessSessionFactory sessionFactory) throws ProcessException {
         PartialFunctions.onTrigger(context, sessionFactory, getLogger(), session -> onTrigger(context, session));
@@ -529,9 +297,6 @@
     private void onTrigger(final ProcessContext context, final ProcessSession session) throws ProcessException {
         FlowFile fileToProcess = (context.hasIncomingConnection() ? session.get() : null);
         FlowFile flowfile = null;
-        if (!setupComplete.get()) {
-            this.setup(context,true,null);
-        }
 
         // If we have no FlowFile, and all incoming connections are self-loops then we can continue on.
         // However, if we have no FlowFile and we have connections coming from other Processors, then
@@ -550,8 +315,6 @@
         List<String> postQueries = getQueries(context.getProperty(HIVEQL_POST_QUERY).evaluateAttributeExpressions(fileToProcess).getValue());
 
         final boolean flowbased = !(context.getProperty(HIVEQL_SELECT_QUERY).isSet());
-
-        final String maxValueColumnNames = context.getProperty(MAX_VALUE_COLUMN_NAMES).evaluateAttributeExpressions().getValue();
 
         // Source the SQL
         String hqlStatement;
@@ -565,7 +328,8 @@
             session.read(fileToProcess, in -> queryContents.append(IOUtils.toString(in, charset)));
             hqlStatement = queryContents.toString();
         }
-        String prefix=getMD5(hqlStatement);
+
+
         final Integer fetchSize = context.getProperty(FETCH_SIZE).evaluateAttributeExpressions(fileToProcess).asInteger();
         final Integer maxRowsPerFlowFile = context.getProperty(MAX_ROWS_PER_FLOW_FILE).evaluateAttributeExpressions(fileToProcess).asInteger();
         final Integer maxFragments = context.getProperty(MAX_FRAGMENTS).isSet()
@@ -578,59 +342,16 @@
         final String altHeader = context.getProperty(HIVEQL_CSV_ALT_HEADER).evaluateAttributeExpressions(fileToProcess).getValue();
         final String delimiter = context.getProperty(HIVEQL_CSV_DELIMITER).evaluateAttributeExpressions(fileToProcess).getValue();
         final boolean quote = context.getProperty(HIVEQL_CSV_QUOTE).asBoolean();
-        final boolean escape = context.getProperty(HIVEQL_CSV_HEADER).asBoolean();
-        final Integer outputBatchSizeField = context.getProperty(OUTPUT_BATCH_SIZE).evaluateAttributeExpressions().asInteger();
-        final int outputBatchSize = outputBatchSizeField == null ? 0 : outputBatchSizeField;
+        final boolean escape = context.getProperty(HIVEQL_CSV_ESCAPE).asBoolean();
         final String fragmentIdentifier = UUID.randomUUID().toString();
 
-
-        final StateManager stateManager = context.getStateManager();
-        final StateMap stateMap;
-
-        try {
-            stateMap = stateManager.getState(Scope.CLUSTER);
-        } catch (final IOException ioe) {
-            getLogger().error("Failed to retrieve observed maximum values from the State Manager. Will not perform "
-                    + "query until this is accomplished.", ioe);
-            context.yield();
-            return;
-        }
-        // Make a mutable copy of the current state property map. This will be updated by the result row callback, and eventually
-        // set as the current state map (after the session has been committed)
-        final Map<String, String> statePropertyMap = new HashMap<>(stateMap.toMap());
-
-        //If an initial max value for column(s) has been specified using properties, and this column is not in the state manager, sync them to the state property map
-        for (final Map.Entry<String, String> maxProp : maxValueProperties.entrySet()) {
-            String maxPropKey = maxProp.getKey().toLowerCase();
-            String fullyQualifiedMaxPropKey = getStateKey(prefix, maxPropKey);
-            if (!statePropertyMap.containsKey(fullyQualifiedMaxPropKey)) {
-                String newMaxPropValue;
-                // If we can't find the value at the fully-qualified key name, it is possible (under a previous scheme)
-                // the value has been stored under a key that is only the column name. Fall back to check the column name,
-                // but store the new initial max value under the fully-qualified key.
-                if (statePropertyMap.containsKey(maxPropKey)) {
-                    newMaxPropValue = statePropertyMap.get(maxPropKey);
-                } else {
-                    newMaxPropValue = maxProp.getValue();
-                }
-                statePropertyMap.put(fullyQualifiedMaxPropKey, newMaxPropValue);
-
-            }
-        }
-        List<String> maxValueColumnNameList = StringUtils.isEmpty(maxValueColumnNames)
-                ? null
-                : Arrays.asList(maxValueColumnNames.split("\\s*,\\s*"));
-        String selectQuery = getQuery(prefix, hqlStatement, maxValueColumnNameList, statePropertyMap);
-        this.getLogger().info("执行sql->"+selectQuery);
         try (final Connection con = dbcpService.getConnection(fileToProcess == null ? Collections.emptyMap() : fileToProcess.getAttributes());
-             final Statement st = (flowbased ? con.prepareStatement(selectQuery) : con.createStatement())
+             final Statement st = (flowbased ? con.prepareStatement(hqlStatement) : con.createStatement())
         ) {
-            // Max values will be updated in the state property map by the callback
-            final MaxValueResultSetRowCollector maxValCollector = new MaxValueResultSetRowCollector(prefix, statePropertyMap);
             Pair<String,SQLException> failure = executeConfigStatements(con, preQueries);
             if (failure != null) {
                 // In case of failure, assigning config query to "hqlStatement"  to follow current error handling
-                selectQuery = failure.getLeft();
+                hqlStatement = failure.getLeft();
                 flowfile = (fileToProcess == null) ? session.create() : fileToProcess;
                 fileToProcess = null;
                 throw failure.getRight();
@@ -646,35 +367,39 @@
 
             final List<FlowFile> resultSetFlowFiles = new ArrayList<>();
             try {
-                logger.debug("Executing query {}", new Object[]{selectQuery});
+                logger.debug("Executing query {}", new Object[]{hqlStatement});
                 if (flowbased) {
                     // Hive JDBC Doesn't Support this yet:
                     // ParameterMetaData pmd = ((PreparedStatement)st).getParameterMetaData();
                     // int paramCount = pmd.getParameterCount();
 
                     // Alternate way to determine number of params in SQL.
-                    int paramCount = StringUtils.countMatches(selectQuery, "?");
+                    int paramCount = StringUtils.countMatches(hqlStatement, "?");
 
                     if (paramCount > 0) {
                         setParameters(1, (PreparedStatement) st, paramCount, fileToProcess.getAttributes());
                     }
                 }
 
+                final StopWatch executionTime = new StopWatch(true);
                 final ResultSet resultSet;
 
                 try {
-                    resultSet = (flowbased ? ((PreparedStatement) st).executeQuery() : st.executeQuery(selectQuery));
+                    resultSet = (flowbased ? ((PreparedStatement) st).executeQuery() : st.executeQuery(hqlStatement));
                 } catch (SQLException se) {
                     // If an error occurs during the query, a flowfile is expected to be routed to failure, so ensure one here
                     flowfile = (fileToProcess == null) ? session.create() : fileToProcess;
                     fileToProcess = null;
                     throw se;
                 }
+                long executionTimeElapsed = executionTime.getElapsed(TimeUnit.MILLISECONDS);
 
                 int fragmentIndex = 0;
                 String baseFilename = (fileToProcess != null) ? fileToProcess.getAttribute(CoreAttributes.FILENAME.key()) : null;
                 while (true) {
                     final AtomicLong nrOfRows = new AtomicLong(0L);
+                    final StopWatch fetchTime = new StopWatch(true);
+
                     flowfile = (fileToProcess == null) ? session.create() : session.create(fileToProcess);
                     if (baseFilename == null) {
                         baseFilename = flowfile.getAttribute(CoreAttributes.FILENAME.key());
@@ -683,10 +408,10 @@
                         flowfile = session.write(flowfile, out -> {
                             try {
                                 if (AVRO.equals(outputFormat)) {
-                                    nrOfRows.set(HiveJdbcCommon.convertToAvroStream(resultSet, out, null,maxRowsPerFlowFile, convertNamesForAvro,maxValCollector));
+                                    nrOfRows.set(HiveJdbcCommon.convertToAvroStream(resultSet, out, maxRowsPerFlowFile, convertNamesForAvro));
                                 } else if (CSV.equals(outputFormat)) {
                                     CsvOutputOptions options = new CsvOutputOptions(header, altHeader, delimiter, quote, escape, maxRowsPerFlowFile);
-                                    nrOfRows.set(HiveJdbcCommon.convertToCsvStream(resultSet, out,null,maxValCollector, options));
+                                    nrOfRows.set(HiveJdbcCommon.convertToCsvStream(resultSet, out, options));
                                 } else {
                                     nrOfRows.set(0L);
                                     throw new ProcessException("Unsupported output format: " + outputFormat);
@@ -700,6 +425,7 @@
                         resultSetFlowFiles.add(flowfile);
                         throw e;
                     }
+                    long fetchTimeElapsed = fetchTime.getElapsed(TimeUnit.MILLISECONDS);
 
                     if (nrOfRows.get() > 0 || resultSetFlowFiles.isEmpty()) {
                         final Map<String, String> attributes = new HashMap<>();
@@ -708,10 +434,10 @@
 
                         try {
                             // Set input/output table names by parsing the query
-                            attributes.putAll(toQueryTableAttributes(findTableNames(selectQuery)));
+                            attributes.putAll(toQueryTableAttributes(findTableNames(hqlStatement)));
                         } catch (Exception e) {
                             // If failed to parse the query, just log a warning message, but continue.
-                            getLogger().warn("Failed to parse query: {} due to {}", new Object[]{selectQuery, e}, e);
+                            getLogger().warn("Failed to parse query: {} due to {}", new Object[]{hqlStatement, e}, e);
                         }
 
                         // Set MIME type on output document and add extension to filename
@@ -727,6 +453,10 @@
                             attributes.put("fragment.identifier", fragmentIdentifier);
                             attributes.put("fragment.index", String.valueOf(fragmentIndex));
                         }
+
+                        attributes.put(RESULT_QUERY_DURATION, String.valueOf(executionTimeElapsed + fetchTimeElapsed));
+                        attributes.put(RESULT_QUERY_EXECUTION_TIME, String.valueOf(executionTimeElapsed));
+                        attributes.put(RESULT_QUERY_FETCH_TIME, String.valueOf(fetchTimeElapsed));
 
                         flowfile = session.putAllAttributes(flowfile, attributes);
 
@@ -742,13 +472,6 @@
                             session.getProvenanceReporter().receive(flowfile, dbcpService.getConnectionURL(), stopWatch.getElapsed(TimeUnit.MILLISECONDS));
                         }
                         resultSetFlowFiles.add(flowfile);
-                        // If we've reached the batch size, send out the flow files
-                        if (outputBatchSize > 0 && resultSetFlowFiles.size() >= outputBatchSize) {
-                            session.adjustCounter("read sizes", resultSetFlowFiles.size(), false);//ldp20200416
-                            session.transfer(resultSetFlowFiles, REL_SUCCESS);
-                            session.commit();
-                            resultSetFlowFiles.clear();
-                        }
                     } else {
                         // If there were no rows returned (and the first flow file has been sent, we're done processing, so remove the flowfile and carry on
                         session.remove(flowfile);
@@ -776,12 +499,9 @@
                 throw e;
             }
 
-            // Apply state changes from the Max Value tracker
-            maxValCollector.applyStateChanges();
-
             failure = executeConfigStatements(con, postQueries);
             if (failure != null) {
-                selectQuery = failure.getLeft();
+                hqlStatement = failure.getLeft();
                 if (resultSetFlowFiles != null) {
                     resultSetFlowFiles.forEach(ff -> session.remove(ff));
                 }
@@ -790,37 +510,28 @@
                 throw failure.getRight();
             }
 
-            session.adjustCounter("read sizes", resultSetFlowFiles.size(), false);//ldp20200416
             session.transfer(resultSetFlowFiles, REL_SUCCESS);
             if (fileToProcess != null) {
                 session.remove(fileToProcess);
             }
         } catch (final ProcessException | SQLException e) {
-            logger.error("Issue processing SQL {} due to {}.", new Object[]{selectQuery, e});
+            logger.error("Issue processing SQL {} due to {}.", new Object[]{hqlStatement, e});
             if (flowfile == null) {
                 // This can happen if any exceptions occur while setting up the connection, statement, etc.
                 logger.error("Unable to execute HiveQL select query {} due to {}. No FlowFile to route to failure",
-                        new Object[]{selectQuery, e});
+                        new Object[]{hqlStatement, e});
                 context.yield();
             } else {
                 if (context.hasIncomingConnection()) {
                     logger.error("Unable to execute HiveQL select query {} for {} due to {}; routing to failure",
-                            new Object[]{selectQuery, flowfile, e});
+                            new Object[]{hqlStatement, flowfile, e});
                     flowfile = session.penalize(flowfile);
                 } else {
                     logger.error("Unable to execute HiveQL select query {} due to {}; routing to failure",
-                            new Object[]{selectQuery, e});
+                            new Object[]{hqlStatement, e});
                     context.yield();
                 }
                 session.transfer(flowfile, REL_FAILURE);
-            }
-        } finally {
-            session.commit();
-            try {
-                // Update the state
-                stateManager.setState(statePropertyMap, Scope.CLUSTER);
-            } catch (IOException ioe) {
-                getLogger().error("{} failed to update State Manager, maximum observed values will not be recorded", new Object[]{this, ioe});
             }
         }
     }
@@ -856,251 +567,4 @@
         }
         return queries;
     }
-
-    private Map<String, String> getDefaultMaxValueProperties(final ProcessContext context, final FlowFile flowFile) {
-        final Map<String, String> defaultMaxValues = new HashMap<>();
-
-        context.getProperties().forEach((k, v) -> {
-            final String key = k.getName();
-
-            if (key.startsWith(INITIAL_MAX_VALUE_PROP_START)) {
-                defaultMaxValues.put(key.substring(INITIAL_MAX_VALUE_PROP_START.length()), context.getProperty(k).evaluateAttributeExpressions(flowFile).getValue());
-            }
-        });
-        return defaultMaxValues;
-    }
-
-    /**
-     * Construct a key string for a corresponding state value.
-     * @param prefix A prefix may contain database and table name, or just table name, this can be null
-     * @param columnName A column name
-     * @return a state key string
-     */
-    private static String getStateKey(String prefix, String columnName) {
-        StringBuilder sb = new StringBuilder();
-        if (prefix != null) {
-            sb.append(unwrapIdentifier(prefix.toLowerCase()));
-            sb.append(NAMESPACE_DELIMITER);
-        }
-        if (columnName != null) {
-            sb.append(unwrapIdentifier(columnName.toLowerCase()));
-        }
-        return sb.toString();
-    }
-
-    public static String unwrapIdentifier(String identifier) {
-        // Removes double quotes and back-ticks.
-        return identifier == null ? null : identifier.replaceAll("[\"`]", "");
-    }
-
-    /**
-     * 对字符串md5加密(小写+字母)
-     *
-     * @param str 传入要加密的字符串
-     * @return  MD5加密后的字符串
-     */
-    public static String getMD5(String str) {
-        try {
-            // 生成一个MD5加密计算摘要
-            MessageDigest md = MessageDigest.getInstance("MD5");
-            // 计算md5函数
-            md.update(str.getBytes());
-            // digest()最后确定返回md5 hash值，返回值为8为字符串。因为md5 hash值是16位的hex值，实际上就是8位的字符
-            // BigInteger函数则将8位的字符串转换成16位hex值，用字符串来表示；得到字符串形式的hash值
-            return new BigInteger(1, md.digest()).toString(16);
-        } catch (Exception e) {
-            e.printStackTrace();
-            return null;
-        }
-    }
-
-    protected static String getMaxValueFromRow(ResultSet resultSet,
-                                               int columnIndex,
-                                               Integer type,
-                                               String maxValueString)
-            throws ParseException, IOException, SQLException {
-
-        // Skip any columns we're not keeping track of or whose value is null
-        if (type == null || resultSet.getObject(columnIndex) == null) {
-            return null;
-        }
-
-        switch (type) {
-            case CHAR:
-            case LONGNVARCHAR:
-            case LONGVARCHAR:
-            case NCHAR:
-            case NVARCHAR:
-            case VARCHAR:
-            case ROWID:
-                String colStringValue = resultSet.getString(columnIndex);
-                if (maxValueString == null || colStringValue.compareTo(maxValueString) > 0) {
-                    return colStringValue;
-                }
-                break;
-
-            case INTEGER:
-            case SMALLINT:
-            case TINYINT:
-                Integer colIntValue = resultSet.getInt(columnIndex);
-                Integer maxIntValue = null;
-                if (maxValueString != null) {
-                    maxIntValue = Integer.valueOf(maxValueString);
-                }
-                if (maxIntValue == null || colIntValue > maxIntValue) {
-                    return colIntValue.toString();
-                }
-                break;
-
-            case BIGINT:
-                Long colLongValue = resultSet.getLong(columnIndex);
-                Long maxLongValue = null;
-                if (maxValueString != null) {
-                    maxLongValue = Long.valueOf(maxValueString);
-                }
-                if (maxLongValue == null || colLongValue > maxLongValue) {
-                    return colLongValue.toString();
-                }
-                break;
-
-            case FLOAT:
-            case REAL:
-            case DOUBLE:
-                Double colDoubleValue = resultSet.getDouble(columnIndex);
-                Double maxDoubleValue = null;
-                if (maxValueString != null) {
-                    maxDoubleValue = Double.valueOf(maxValueString);
-                }
-                if (maxDoubleValue == null || colDoubleValue > maxDoubleValue) {
-                    return colDoubleValue.toString();
-                }
-                break;
-
-            case DECIMAL:
-            case NUMERIC:
-                BigDecimal colBigDecimalValue = resultSet.getBigDecimal(columnIndex);
-                BigDecimal maxBigDecimalValue = null;
-                if (maxValueString != null) {
-                    DecimalFormat df = new DecimalFormat();
-                    df.setParseBigDecimal(true);
-                    maxBigDecimalValue = (BigDecimal) df.parse(maxValueString);
-                }
-                if (maxBigDecimalValue == null || colBigDecimalValue.compareTo(maxBigDecimalValue) > 0) {
-                    return colBigDecimalValue.toString();
-                }
-                break;
-
-            case DATE:
-                Date rawColDateValue = resultSet.getDate(columnIndex);
-                java.sql.Date colDateValue = new java.sql.Date(rawColDateValue.getTime());
-                java.sql.Date maxDateValue = null;
-                if (maxValueString != null) {
-                    maxDateValue = java.sql.Date.valueOf(maxValueString);
-                }
-                if (maxDateValue == null || colDateValue.after(maxDateValue)) {
-                    return colDateValue.toString();
-                }
-                break;
-
-            case TIME:
-                // Compare milliseconds-since-epoch. Need getTimestamp() instead of getTime() since some databases
-                // don't return milliseconds in the Time returned by getTime().
-                Date colTimeValue = new Date(resultSet.getTimestamp(columnIndex).getTime());
-                Date maxTimeValue = null;
-                if (maxValueString != null) {
-                    try {
-                        maxTimeValue = TIME_TYPE_FORMAT.parse(maxValueString);
-                    } catch (ParseException pe) {
-                        // Shouldn't happen, but just in case, leave the value as null so the new value will be stored
-                    }
-                }
-                if (maxTimeValue == null || colTimeValue.after(maxTimeValue)) {
-                    return TIME_TYPE_FORMAT.format(colTimeValue);
-                }
-                break;
-
-            case TIMESTAMP:
-                Timestamp colTimestampValue = resultSet.getTimestamp(columnIndex);
-                java.sql.Timestamp maxTimestampValue = null;
-                if (maxValueString != null) {
-                    // For backwards compatibility, the type might be TIMESTAMP but the state value is in DATE format. This should be a one-time occurrence as the next maximum value
-                    // should be stored as a full timestamp. Even so, check to see if the value is missing time-of-day information, and use the "date" coercion rather than the
-                    // "timestamp" coercion in that case
-                    try {
-                        maxTimestampValue = java.sql.Timestamp.valueOf(maxValueString);
-                    } catch (IllegalArgumentException iae) {
-                        maxTimestampValue = new java.sql.Timestamp(java.sql.Date.valueOf(maxValueString).getTime());
-                    }
-                }
-                if (maxTimestampValue == null || colTimestampValue.after(maxTimestampValue)) {
-                    return colTimestampValue.toString();
-                }
-                break;
-
-            case BIT:
-            case BOOLEAN:
-            case BINARY:
-            case VARBINARY:
-            case LONGVARBINARY:
-            case ARRAY:
-            case BLOB:
-            case CLOB:
-            default:
-                throw new IOException("Type for column " + columnIndex + " is not valid for maintaining maximum value");
-        }
-        return null;
-    }
-
-    public class MaxValueResultSetRowCollector implements HiveJdbcCommon.ResultSetRowCallback {
-        final Map<String, String> newColMap;
-        final Map<String, String> originalState;
-        String tableName;
-
-        public MaxValueResultSetRowCollector(String tableName, Map<String, String> stateMap) {
-            this.originalState = stateMap;
-            this.newColMap = new HashMap<>();
-            this.newColMap.putAll(stateMap);
-            this.tableName = tableName;
-        }
-
-        @Override
-        public void processRow(ResultSet resultSet) throws IOException {
-            if (resultSet == null) {
-                return;
-            }
-            try {
-                // Iterate over the row, check-and-set max values
-                final ResultSetMetaData meta = resultSet.getMetaData();
-                final int nrOfColumns = meta.getColumnCount();
-                if (nrOfColumns > 0) {
-                    for (int i = 1; i <= nrOfColumns; i++) {
-                        String colName = meta.getColumnName(i).toLowerCase();
-                        String fullyQualifiedMaxValueKey = getStateKey(tableName, colName);
-                        Integer type = columnTypeMap.get(fullyQualifiedMaxValueKey);
-                        // Skip any columns we're not keeping track of or whose value is null
-                        if (type == null || resultSet.getObject(i) == null) {
-                            continue;
-                        }
-                        String maxValueString = newColMap.get(fullyQualifiedMaxValueKey);
-                        // If we can't find the value at the fully-qualified key name, it is possible (under a previous scheme)
-                        // the value has been stored under a key that is only the column name. Fall back to check the column name; either way, when a new
-                        // maximum value is observed, it will be stored under the fully-qualified key from then on.
-                        if (StringUtils.isEmpty(maxValueString)) {
-                            maxValueString = newColMap.get(colName);
-                        }
-                        String newMaxValueString = getMaxValueFromRow(resultSet, i, type, maxValueString);
-                        if (newMaxValueString != null) {
-                            newColMap.put(fullyQualifiedMaxValueKey, newMaxValueString);
-                        }
-                    }
-                }
-            } catch (ParseException | SQLException e) {
-                throw new IOException(e);
-            }
-        }
-
-        public void applyStateChanges() {
-            this.originalState.putAll(this.newColMap);
-        }
-    }
 }