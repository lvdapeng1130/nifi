--- conflicted
+++ resolved
@@ -38,16 +38,12 @@
         </dependency>
         <dependency>
             <groupId>org.apache.nifi</groupId>
-<<<<<<< HEAD
-            <artifactId>nifi-processor-utils</artifactId>
-=======
             <artifactId>nifi-utils</artifactId>
             <version>1.18.0</version>
         </dependency>
         <dependency>
             <groupId>org.apache.nifi</groupId>
             <artifactId>nifi-put-pattern</artifactId>
->>>>>>> 109e54cd
             <version>1.18.0</version>
         </dependency>
         <dependency>
@@ -179,8 +175,6 @@
             <groupId>org.apache.nifi</groupId>
             <artifactId>nifi-hadoop-record-utils</artifactId>
             <version>1.18.0</version>
-<<<<<<< HEAD
-=======
         </dependency>
         <dependency>
             <groupId>org.apache.nifi</groupId>
@@ -189,7 +183,6 @@
         <dependency>
             <groupId>org.apache.nifi</groupId>
             <artifactId>nifi-record</artifactId>
->>>>>>> 109e54cd
         </dependency>
         <dependency>
             <groupId>com.github.stephenc.findbugs</groupId>
@@ -226,14 +219,8 @@
             <scope>test</scope>
         </dependency>
         <dependency>
-<<<<<<< HEAD
-            <groupId>com.github.jsqlparser</groupId>
-            <artifactId>jsqlparser</artifactId>
-            <version>4.0</version>
-=======
             <groupId>org.xerial.snappy</groupId>
             <artifactId>snappy-java</artifactId>
->>>>>>> 109e54cd
         </dependency>
     </dependencies>
 </project>