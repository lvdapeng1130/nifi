<?xml version="1.0" encoding="UTF-8"?>
<!--
  Licensed to the Apache Software Foundation (ASF) under one or more
  contributor license agreements. See the NOTICE file distributed with
  this work for additional information regarding copyright ownership.
  The ASF licenses this file to You under the Apache License, Version 2.0
  (the "License"); you may not use this file except in compliance with
  the License. You may obtain a copy of the License at
  http://www.apache.org/licenses/LICENSE-2.0
  Unless required by applicable law or agreed to in writing, software
  distributed under the License is distributed on an "AS IS" BASIS,
  WITHOUT WARRANTIES OR CONDITIONS OF ANY KIND, either express or implied.
  See the License for the specific language governing permissions and
  limitations under the License.
-->
<project xmlns="http://maven.apache.org/POM/4.0.0" xmlns:xsi="http://www.w3.org/2001/XMLSchema-instance" xsi:schemaLocation="http://maven.apache.org/POM/4.0.0 https://maven.apache.org/xsd/maven-4.0.0.xsd">
    <modelVersion>4.0.0</modelVersion>

    <parent>
        <groupId>org.apache.nifi</groupId>
        <artifactId>nifi-elasticsearch-bundle</artifactId>
<<<<<<< HEAD
        <version>1.13.1-SNAPSHOT</version>
=======
        <version>1.14.0-SNAPSHOT</version>
>>>>>>> 64b12176
    </parent>

    <artifactId>nifi-elasticsearch-client-service-api</artifactId>
    <packaging>jar</packaging>

    <dependencies>
        <dependency>
            <groupId>org.apache.nifi</groupId>
            <artifactId>nifi-api</artifactId>
<<<<<<< HEAD
            <version>1.13.1-SNAPSHOT</version>
=======
            <version>1.14.0-SNAPSHOT</version>
>>>>>>> 64b12176
            <scope>provided</scope>
        </dependency>
        <dependency>
            <groupId>org.apache.nifi</groupId>
            <artifactId>nifi-utils</artifactId>
<<<<<<< HEAD
            <version>1.13.1-SNAPSHOT</version>
=======
            <version>1.14.0-SNAPSHOT</version>
>>>>>>> 64b12176
        </dependency>
        <dependency>
            <groupId>org.apache.nifi</groupId>
            <artifactId>nifi-ssl-context-service-api</artifactId>
<<<<<<< HEAD
            <version>1.13.1-SNAPSHOT</version>
=======
            <version>1.14.0-SNAPSHOT</version>
>>>>>>> 64b12176
            <scope>provided</scope>
        </dependency>
        <dependency>
            <groupId>com.fasterxml.jackson.core</groupId>
            <artifactId>jackson-databind</artifactId>
            <version>${jackson.version}</version>
            <scope>compile</scope>
        </dependency>
    </dependencies>
</project><|MERGE_RESOLUTION|>--- conflicted
+++ resolved
@@ -19,11 +19,7 @@
     <parent>
         <groupId>org.apache.nifi</groupId>
         <artifactId>nifi-elasticsearch-bundle</artifactId>
-<<<<<<< HEAD
-        <version>1.13.1-SNAPSHOT</version>
-=======
         <version>1.14.0-SNAPSHOT</version>
->>>>>>> 64b12176
     </parent>
 
     <artifactId>nifi-elasticsearch-client-service-api</artifactId>
@@ -33,30 +29,18 @@
         <dependency>
             <groupId>org.apache.nifi</groupId>
             <artifactId>nifi-api</artifactId>
-<<<<<<< HEAD
-            <version>1.13.1-SNAPSHOT</version>
-=======
             <version>1.14.0-SNAPSHOT</version>
->>>>>>> 64b12176
             <scope>provided</scope>
         </dependency>
         <dependency>
             <groupId>org.apache.nifi</groupId>
             <artifactId>nifi-utils</artifactId>
-<<<<<<< HEAD
-            <version>1.13.1-SNAPSHOT</version>
-=======
             <version>1.14.0-SNAPSHOT</version>
->>>>>>> 64b12176
         </dependency>
         <dependency>
             <groupId>org.apache.nifi</groupId>
             <artifactId>nifi-ssl-context-service-api</artifactId>
-<<<<<<< HEAD
-            <version>1.13.1-SNAPSHOT</version>
-=======
             <version>1.14.0-SNAPSHOT</version>
->>>>>>> 64b12176
             <scope>provided</scope>
         </dependency>
         <dependency>
