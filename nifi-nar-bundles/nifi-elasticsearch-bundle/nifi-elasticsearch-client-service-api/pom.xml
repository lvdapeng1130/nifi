--- conflicted
+++ resolved
@@ -41,15 +41,12 @@
             <groupId>org.apache.nifi</groupId>
             <artifactId>nifi-ssl-context-service-api</artifactId>
             <version>1.18.0</version>
-<<<<<<< HEAD
-=======
             <scope>provided</scope>
         </dependency>
         <dependency>
             <groupId>org.apache.nifi</groupId>
             <artifactId>nifi-proxy-configuration-api</artifactId>
             <version>1.18.0</version>
->>>>>>> 109e54cd
             <scope>provided</scope>
         </dependency>
         <dependency>
