--- conflicted
+++ resolved
@@ -111,15 +111,6 @@
             <groupId>org.apache.nifi</groupId>
             <artifactId>nifi-standard-record-utils</artifactId>
             <version>1.18.0</version>
-<<<<<<< HEAD
-        </dependency>
-        <!-- Override Netty 3 -->
-        <dependency>
-            <groupId>io.netty</groupId>
-            <artifactId>netty</artifactId>
-            <version>${netty.3.version}</version>
-=======
->>>>>>> 109e54cd
         </dependency>
     </dependencies>
 
