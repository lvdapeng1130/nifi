<?xml version="1.0" encoding="UTF-8"?>
<!-- Licensed to the Apache Software Foundation (ASF) under one or more contributor
license agreements. See the NOTICE file distributed with this work for additional
information regarding copyright ownership. The ASF licenses this file to
You under the Apache License, Version 2.0 (the "License"); you may not use
this file except in compliance with the License. You may obtain a copy of
the License at http://www.apache.org/licenses/LICENSE-2.0 Unless required
by applicable law or agreed to in writing, software distributed under the
License is distributed on an "AS IS" BASIS, WITHOUT WARRANTIES OR CONDITIONS
OF ANY KIND, either express or implied. See the License for the specific
language governing permissions and limitations under the License. -->
<project xmlns="http://maven.apache.org/POM/4.0.0" xmlns:xsi="http://www.w3.org/2001/XMLSchema-instance" xsi:schemaLocation="http://maven.apache.org/POM/4.0.0 https://maven.apache.org/xsd/maven-4.0.0.xsd">
    <modelVersion>4.0.0</modelVersion>
    <parent>
        <artifactId>nifi-elasticsearch-bundle</artifactId>
        <groupId>org.apache.nifi</groupId>
<<<<<<< HEAD
        <version>1.13.1-SNAPSHOT</version>
=======
        <version>1.14.0-SNAPSHOT</version>
>>>>>>> 64b12176
    </parent>

    <artifactId>nifi-elasticsearch-5-processors</artifactId>
    <packaging>jar</packaging>

    <properties>
        <slf4jversion>2.7</slf4jversion>
        <es.version>5.0.1</es.version>
        <lucene.version>6.2.1</lucene.version>
    </properties>

    <dependencies>
        <dependency>
            <groupId>org.apache.nifi</groupId>
            <artifactId>nifi-api</artifactId>
            <scope>provided</scope>
        </dependency>
        <dependency>
            <groupId>org.apache.nifi</groupId>
            <artifactId>nifi-properties</artifactId>
            <scope>provided</scope>
        </dependency>
        <dependency>
            <groupId>org.apache.nifi</groupId>
            <artifactId>nifi-processor-utils</artifactId>
<<<<<<< HEAD
            <version>1.13.1-SNAPSHOT</version>
=======
            <version>1.14.0-SNAPSHOT</version>
>>>>>>> 64b12176
        </dependency>
        <dependency>
            <groupId>org.apache.nifi</groupId>
            <artifactId>nifi-mock</artifactId>
<<<<<<< HEAD
            <version>1.13.1-SNAPSHOT</version>
=======
            <version>1.14.0-SNAPSHOT</version>
>>>>>>> 64b12176
            <scope>test</scope>
        </dependency>
        <dependency>
            <groupId>org.elasticsearch.client</groupId>
            <artifactId>transport</artifactId>
            <version>${es.version}</version>
        </dependency>
        <dependency>
            <groupId>org.elasticsearch.client</groupId>
            <artifactId>rest</artifactId>
            <version>${es.version}</version>
        </dependency>
        <dependency>
            <groupId>org.apache.nifi</groupId>
            <artifactId>nifi-ssl-context-service-api</artifactId>
        </dependency>
        <dependency>
            <groupId>commons-io</groupId>
            <artifactId>commons-io</artifactId>
            <version>2.6</version>
        </dependency>
        <dependency>
            <groupId>org.apache.logging.log4j</groupId>
            <artifactId>log4j-api</artifactId>
            <version>2.8.2</version>
        </dependency>
        <dependency>
            <groupId>org.apache.logging.log4j</groupId>
            <artifactId>log4j-core</artifactId>
            <version>2.13.3</version>
        </dependency>
        <dependency>
            <groupId>org.apache.nifi</groupId>
            <artifactId>nifi-ssl-context-service</artifactId>
            <scope>test</scope>
        </dependency>
    </dependencies>

    <build>
        <plugins>
            <plugin>
                <groupId>org.apache.rat</groupId>
                <artifactId>apache-rat-plugin</artifactId>
                <configuration>
                    <excludes combine.children="append">
                        <exclude>src/test/resources/*.json</exclude>
                    </excludes>
                </configuration>
            </plugin>
        </plugins>
    </build>
</project><|MERGE_RESOLUTION|>--- conflicted
+++ resolved
@@ -14,11 +14,7 @@
     <parent>
         <artifactId>nifi-elasticsearch-bundle</artifactId>
         <groupId>org.apache.nifi</groupId>
-<<<<<<< HEAD
-        <version>1.13.1-SNAPSHOT</version>
-=======
         <version>1.14.0-SNAPSHOT</version>
->>>>>>> 64b12176
     </parent>
 
     <artifactId>nifi-elasticsearch-5-processors</artifactId>
@@ -44,20 +40,12 @@
         <dependency>
             <groupId>org.apache.nifi</groupId>
             <artifactId>nifi-processor-utils</artifactId>
-<<<<<<< HEAD
-            <version>1.13.1-SNAPSHOT</version>
-=======
             <version>1.14.0-SNAPSHOT</version>
->>>>>>> 64b12176
         </dependency>
         <dependency>
             <groupId>org.apache.nifi</groupId>
             <artifactId>nifi-mock</artifactId>
-<<<<<<< HEAD
-            <version>1.13.1-SNAPSHOT</version>
-=======
             <version>1.14.0-SNAPSHOT</version>
->>>>>>> 64b12176
             <scope>test</scope>
         </dependency>
         <dependency>
