<?xml version="1.0" encoding="UTF-8"?>
<!-- Licensed to the Apache Software Foundation (ASF) under one or more contributor
license agreements. See the NOTICE file distributed with this work for additional
information regarding copyright ownership. The ASF licenses this file to
You under the Apache License, Version 2.0 (the "License"); you may not use
this file except in compliance with the License. You may obtain a copy of
the License at http://www.apache.org/licenses/LICENSE-2.0 Unless required
by applicable law or agreed to in writing, software distributed under the
License is distributed on an "AS IS" BASIS, WITHOUT WARRANTIES OR CONDITIONS
OF ANY KIND, either express or implied. See the License for the specific
language governing permissions and limitations under the License. -->
<project xmlns="http://maven.apache.org/POM/4.0.0" xmlns:xsi="http://www.w3.org/2001/XMLSchema-instance" xsi:schemaLocation="http://maven.apache.org/POM/4.0.0 https://maven.apache.org/xsd/maven-4.0.0.xsd">
    <modelVersion>4.0.0</modelVersion>
    <parent>
        <artifactId>nifi-elasticsearch-bundle</artifactId>
        <groupId>org.apache.nifi</groupId>
        <version>1.18.0</version>
    </parent>

    <artifactId>nifi-elasticsearch-restapi-processors</artifactId>
    <packaging>jar</packaging>

    <dependencies>
        <dependency>
            <groupId>org.apache.nifi</groupId>
            <artifactId>nifi-api</artifactId>
            <version>1.18.0</version>
            <scope>provided</scope>
        </dependency>
        <dependency>
            <groupId>org.apache.nifi</groupId>
            <artifactId>nifi-properties</artifactId>
            <version>1.18.0</version>
            <scope>provided</scope>
        </dependency>
        <dependency>
            <groupId>org.apache.nifi</groupId>
<<<<<<< HEAD
            <artifactId>nifi-processor-utils</artifactId>
            <version>1.18.0</version>
            <scope>provided</scope>
=======
            <artifactId>nifi-utils</artifactId>
            <version>1.18.0</version>
>>>>>>> 109e54cd
        </dependency>
        <dependency>
            <groupId>org.apache.nifi</groupId>
            <artifactId>nifi-mock</artifactId>
            <version>1.18.0</version>
            <scope>test</scope>
        </dependency>
        <dependency>
            <groupId>org.apache.nifi</groupId>
            <artifactId>nifi-ssl-context-service-api</artifactId>
            <version>1.18.0</version>
        </dependency>
        <dependency>
            <groupId>org.apache.nifi</groupId>
            <artifactId>nifi-schema-registry-service-api</artifactId>
            <version>1.18.0</version>
        </dependency>
        <dependency>
            <groupId>commons-io</groupId>
            <artifactId>commons-io</artifactId>
        </dependency>
        <dependency>
            <groupId>org.apache.nifi</groupId>
            <artifactId>nifi-ssl-context-service</artifactId>
            <version>1.18.0</version>
            <scope>test</scope>
        </dependency>
        <dependency>
            <groupId>com.fasterxml.jackson.core</groupId>
            <artifactId>jackson-databind</artifactId>
        </dependency>
        <dependency>
            <groupId>org.apache.nifi</groupId>
            <artifactId>nifi-elasticsearch-client-service-api</artifactId>
            <version>1.18.0</version>
            <scope>provided</scope>
        </dependency>
        <dependency>
            <groupId>org.apache.nifi</groupId>
            <artifactId>nifi-json-utils</artifactId>
            <version>1.18.0</version>
            <scope>compile</scope>
        </dependency>
        <dependency>
            <groupId>org.apache.nifi</groupId>
            <artifactId>nifi-record-serialization-service-api</artifactId>
            <scope>compile</scope>
        </dependency>
        <dependency>
            <groupId>org.apache.nifi</groupId>
            <artifactId>nifi-record</artifactId>
            <scope>compile</scope>
        </dependency>
        <dependency>
            <groupId>com.jayway.jsonpath</groupId>
            <artifactId>json-path</artifactId>
            <version>2.7.0</version>
            <scope>compile</scope>
        </dependency>
        <dependency>
            <groupId>org.apache.nifi</groupId>
            <artifactId>nifi-record-path</artifactId>
            <version>1.18.0</version>
            <scope>compile</scope>
        </dependency>
        <dependency>
            <groupId>org.apache.nifi</groupId>
            <artifactId>nifi-standard-record-utils</artifactId>
            <version>1.18.0</version>
            <scope>compile</scope>
        </dependency>
        <dependency>
            <groupId>org.apache.nifi</groupId>
            <artifactId>nifi-mock-record-utils</artifactId>
            <version>1.18.0</version>
            <scope>test</scope>
        </dependency>
        <dependency>
            <groupId>org.apache.nifi</groupId>
            <artifactId>nifi-record-serialization-services</artifactId>
            <version>1.18.0</version>
            <scope>test</scope>
        </dependency>
        <dependency>
            <groupId>org.codehaus.groovy</groupId>
            <artifactId>groovy-json</artifactId>
            <version>${nifi.groovy.version}</version>
            <scope>test</scope>
        </dependency>
        <dependency>
            <groupId>org.apache.nifi</groupId>
            <artifactId>nifi-elasticsearch-client-service</artifactId>
            <version>1.18.0</version>
            <scope>test</scope>
        </dependency>
    </dependencies>

    <build>
        <plugins>
            <plugin>
                <groupId>org.apache.rat</groupId>
                <artifactId>apache-rat-plugin</artifactId>
                <configuration>
                    <excludes combine.children="append">
                        <exclude>src/test/resources/*.json</exclude>
                    </excludes>
                </configuration>
            </plugin>
        </plugins>
    </build>
</project><|MERGE_RESOLUTION|>--- conflicted
+++ resolved
@@ -35,14 +35,8 @@
         </dependency>
         <dependency>
             <groupId>org.apache.nifi</groupId>
-<<<<<<< HEAD
-            <artifactId>nifi-processor-utils</artifactId>
-            <version>1.18.0</version>
-            <scope>provided</scope>
-=======
             <artifactId>nifi-utils</artifactId>
             <version>1.18.0</version>
->>>>>>> 109e54cd
         </dependency>
         <dependency>
             <groupId>org.apache.nifi</groupId>
