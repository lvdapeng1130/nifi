--- conflicted
+++ resolved
@@ -15,11 +15,7 @@
     <parent>
         <groupId>org.apache.nifi</groupId>
         <artifactId>nifi-nar-bundles</artifactId>
-<<<<<<< HEAD
-        <version>1.13.1-SNAPSHOT</version>
-=======
         <version>1.14.0-SNAPSHOT</version>
->>>>>>> 64b12176
     </parent>
 
     <groupId>org.apache.nifi</groupId>
@@ -44,29 +40,17 @@
             <dependency>
                 <groupId>org.apache.nifi</groupId>
                 <artifactId>nifi-elasticsearch-processors</artifactId>
-<<<<<<< HEAD
-                <version>1.13.1-SNAPSHOT</version>
-=======
                 <version>1.14.0-SNAPSHOT</version>
->>>>>>> 64b12176
             </dependency>
             <dependency>
                 <groupId>org.apache.nifi</groupId>
                 <artifactId>nifi-elasticsearch-5-processors</artifactId>
-<<<<<<< HEAD
-                <version>1.13.1-SNAPSHOT</version>
-=======
                 <version>1.14.0-SNAPSHOT</version>
->>>>>>> 64b12176
             </dependency>
             <dependency>
                 <groupId>org.apache.nifi</groupId>
                 <artifactId>nifi-elasticsearch-restapi-processors</artifactId>
-<<<<<<< HEAD
-                <version>1.13.1-SNAPSHOT</version>
-=======
                 <version>1.14.0-SNAPSHOT</version>
->>>>>>> 64b12176
             </dependency>
         </dependencies>
     </dependencyManagement>
