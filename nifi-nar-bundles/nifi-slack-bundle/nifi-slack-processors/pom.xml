--- conflicted
+++ resolved
@@ -62,14 +62,6 @@
             <groupId>org.apache.nifi</groupId>
             <artifactId>nifi-mock</artifactId>
             <version>1.18.0</version>
-<<<<<<< HEAD
-            <scope>test</scope>
-        </dependency>
-        <dependency>
-            <groupId>org.eclipse.jetty</groupId>
-            <artifactId>jetty-server</artifactId>
-=======
->>>>>>> 109e54cd
             <scope>test</scope>
         </dependency>
         <dependency>
@@ -93,14 +85,5 @@
             <artifactId>nifi-ssl-context-service-api</artifactId>
             <scope>test</scope>
         </dependency>
-<<<<<<< HEAD
-        <dependency>
-            <groupId>org.apache.nifi</groupId>
-            <artifactId>nifi-standard-web-test-utils</artifactId>
-            <version>1.18.0</version>
-            <scope>test</scope>
-        </dependency>
-=======
->>>>>>> 109e54cd
     </dependencies>
 </project>