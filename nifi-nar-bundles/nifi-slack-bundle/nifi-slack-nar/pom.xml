<?xml version="1.0" encoding="UTF-8"?>
<!--
  Licensed to the Apache Software Foundation (ASF) under one or more
  contributor license agreements. See the NOTICE file distributed with
  this work for additional information regarding copyright ownership.
  The ASF licenses this file to You under the Apache License, Version 2.0
  (the "License"); you may not use this file except in compliance with
  the License. You may obtain a copy of the License at
  http://www.apache.org/licenses/LICENSE-2.0
  Unless required by applicable law or agreed to in writing, software
  distributed under the License is distributed on an "AS IS" BASIS,
  WITHOUT WARRANTIES OR CONDITIONS OF ANY KIND, either express or implied.
  See the License for the specific language governing permissions and
  limitations under the License.
-->
<project xmlns="http://maven.apache.org/POM/4.0.0" xmlns:xsi="http://www.w3.org/2001/XMLSchema-instance" xsi:schemaLocation="http://maven.apache.org/POM/4.0.0 https://maven.apache.org/xsd/maven-4.0.0.xsd">
    <modelVersion>4.0.0</modelVersion>

    <parent>
        <groupId>org.apache.nifi</groupId>
        <artifactId>nifi-slack-bundle</artifactId>
        <version>1.18.0</version>
    </parent>

    <artifactId>nifi-slack-nar</artifactId>
<<<<<<< HEAD
    <version>1.18.0</version>
=======
>>>>>>> 109e54cd
    <packaging>nar</packaging>
    <properties>
        <maven.javadoc.skip>true</maven.javadoc.skip>
        <source.skip>true</source.skip>
    </properties>

    <dependencies>
        <dependency>
            <groupId>org.apache.nifi</groupId>
            <artifactId>nifi-slack-processors</artifactId>
            <version>1.18.0</version>
        </dependency>
    </dependencies>
</project><|MERGE_RESOLUTION|>--- conflicted
+++ resolved
@@ -23,10 +23,6 @@
     </parent>
 
     <artifactId>nifi-slack-nar</artifactId>
-<<<<<<< HEAD
-    <version>1.18.0</version>
-=======
->>>>>>> 109e54cd
     <packaging>nar</packaging>
     <properties>
         <maven.javadoc.skip>true</maven.javadoc.skip>
