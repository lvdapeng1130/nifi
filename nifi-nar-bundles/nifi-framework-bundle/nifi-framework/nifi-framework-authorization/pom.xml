--- conflicted
+++ resolved
@@ -18,11 +18,7 @@
     <parent>
         <groupId>org.apache.nifi</groupId>
         <artifactId>nifi-framework</artifactId>
-<<<<<<< HEAD
-        <version>1.13.1-SNAPSHOT</version>
-=======
         <version>1.14.0-SNAPSHOT</version>
->>>>>>> 64b12176
     </parent>
     <artifactId>nifi-framework-authorization</artifactId>
 
@@ -38,11 +34,7 @@
         <dependency>
             <groupId>org.apache.nifi</groupId>
             <artifactId>nifi-mock-authorizer</artifactId>
-<<<<<<< HEAD
-            <version>1.13.1-SNAPSHOT</version>
-=======
             <version>1.14.0-SNAPSHOT</version>
->>>>>>> 64b12176
             <scope>test</scope>
         </dependency>
     </dependencies>
