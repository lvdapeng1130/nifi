<?xml version="1.0" encoding="UTF-8"?>
<!--
  Licensed to the Apache Software Foundation (ASF) under one or more
  contributor license agreements.  See the NOTICE file distributed with
  this work for additional information regarding copyright ownership.
  The ASF licenses this file to You under the Apache License, Version 2.0
  (the "License"); you may not use this file except in compliance with
  the License.  You may obtain a copy of the License at
      http://www.apache.org/licenses/LICENSE-2.0
  Unless required by applicable law or agreed to in writing, software
  distributed under the License is distributed on an "AS IS" BASIS,
  WITHOUT WARRANTIES OR CONDITIONS OF ANY KIND, either express or implied.
  See the License for the specific language governing permissions and
  limitations under the License.
-->
<project xmlns="http://maven.apache.org/POM/4.0.0" xmlns:xsi="http://www.w3.org/2001/XMLSchema-instance" xsi:schemaLocation="http://maven.apache.org/POM/4.0.0 https://maven.apache.org/xsd/maven-4.0.0.xsd">
    <parent>
        <artifactId>nifi-framework</artifactId>
        <groupId>org.apache.nifi</groupId>
        <version>1.18.0</version>
    </parent>
    <modelVersion>4.0.0</modelVersion>

    <artifactId>nifi-authorizer</artifactId>

    <build>
        <resources>
            <resource>
                <directory>src/main/resources</directory>
            </resource>
            <resource>
                <directory>src/main/xsd</directory>
            </resource>
        </resources>
        <plugins>
            <plugin>
                <groupId>org.codehaus.mojo</groupId>
                <artifactId>jaxb2-maven-plugin</artifactId>
                <executions>
                    <execution>
                        <id>current</id>
                        <goals>
                            <goal>xjc</goal>
                        </goals>
                        <configuration>
                            <packageName>org.apache.nifi.authorization.generated</packageName>
                        </configuration>
                    </execution>
                </executions>
            </plugin>
            <plugin>
                <groupId>org.apache.maven.plugins</groupId>
                <artifactId>maven-checkstyle-plugin</artifactId>
                <configuration>
                    <excludes>**/authorization/generated/*.java,</excludes>
                </configuration>
            </plugin>
        </plugins>
    </build>

    <profiles>
        <profile>
            <!-- This profile, activating when compiling on Java versions above 1.8, provides configuration changes to
                 allow NiFi to be compiled on those JDKs. -->
            <id>jigsaw</id>
            <activation>
                <jdk>(1.8,)</jdk>
            </activation>
            <build>
                <plugins>
                    <plugin>
                        <groupId>org.codehaus.mojo</groupId>
                        <artifactId>jaxb2-maven-plugin</artifactId>
                        <executions>
                            <execution>
                                <id>current</id>
                                <configuration>
                                    <skipXjc>true</skipXjc>
                                </configuration>
                            </execution>
                        </executions>
                    </plugin>
                    <plugin>
                        <groupId>org.jvnet.jaxb2.maven2</groupId>
                        <artifactId>maven-jaxb2-plugin</artifactId>
                        <executions>
                            <execution>
                                <id>current</id>
                                <goals>
                                    <goal>generate</goal>
                                </goals>
                                <configuration>
                                    <generatePackage>org.apache.nifi.authorization.generated</generatePackage>
                                    <schemaDirectory>src/main/xsd</schemaDirectory>
                                </configuration>
                            </execution>
                        </executions>
                    </plugin>
                </plugins>
            </build>
            <dependencies>
                <dependency>
                    <groupId>jakarta.xml.bind</groupId>
                    <artifactId>jakarta.xml.bind-api</artifactId>
                </dependency>
                <dependency>
                    <groupId>org.glassfish.jaxb</groupId>
                    <artifactId>jaxb-runtime</artifactId>
                </dependency>
            </dependencies>
        </profile>
    </profiles>

    <dependencies>
        <dependency>
            <groupId>org.apache.nifi</groupId>
            <artifactId>nifi-framework-api</artifactId>
        </dependency>
        <dependency>
            <groupId>org.apache.nifi</groupId>
            <artifactId>nifi-nar-utils</artifactId>
        </dependency>
        <dependency>
            <groupId>org.apache.nifi</groupId>
            <artifactId>nifi-properties</artifactId>
        </dependency>
        <dependency>
            <groupId>org.springframework</groupId>
            <artifactId>spring-beans</artifactId>
        </dependency>
        <dependency>
            <groupId>org.apache.commons</groupId>
            <artifactId>commons-lang3</artifactId>
        </dependency>
        <dependency>
            <groupId>org.apache.nifi</groupId>
            <artifactId>nifi-framework-nar-utils</artifactId>
        </dependency>
        <dependency>
            <groupId>org.apache.nifi</groupId>
            <artifactId>nifi-framework-authorization-providers</artifactId>
        </dependency>
        <dependency>
            <groupId>org.apache.nifi</groupId>
            <artifactId>nifi-security-utils</artifactId>
        </dependency>
        <dependency>
            <groupId>org.apache.nifi</groupId>
            <artifactId>nifi-properties-loader</artifactId>
        </dependency>
        <dependency>
            <groupId>org.apache.nifi</groupId>
            <artifactId>nifi-property-protection-api</artifactId>
        </dependency>
        <dependency>
            <groupId>org.apache.nifi</groupId>
            <artifactId>nifi-property-protection-loader</artifactId>
        </dependency>

        <!-- Test dependencies -->
        <dependency>
            <groupId>org.apache.nifi</groupId>
            <artifactId>nifi-mock-authorizer</artifactId>
            <version>1.18.0</version>
<<<<<<< HEAD
=======
            <scope>test</scope>
        </dependency>
        <dependency>
            <groupId>org.apache.nifi</groupId>
            <artifactId>nifi-property-protection-factory</artifactId>
>>>>>>> 109e54cd
            <scope>test</scope>
        </dependency>

        <!-- Spock testing dependencies-->
        <dependency>
            <groupId>org.spockframework</groupId>
            <artifactId>spock-core</artifactId>
            <scope>test</scope>
        </dependency>
        <dependency>
            <groupId>cglib</groupId>
            <artifactId>cglib-nodep</artifactId>
            <scope>test</scope>
        </dependency>
    </dependencies>
</project><|MERGE_RESOLUTION|>--- conflicted
+++ resolved
@@ -162,14 +162,11 @@
             <groupId>org.apache.nifi</groupId>
             <artifactId>nifi-mock-authorizer</artifactId>
             <version>1.18.0</version>
-<<<<<<< HEAD
-=======
             <scope>test</scope>
         </dependency>
         <dependency>
             <groupId>org.apache.nifi</groupId>
             <artifactId>nifi-property-protection-factory</artifactId>
->>>>>>> 109e54cd
             <scope>test</scope>
         </dependency>
 
