/*
 * Licensed to the Apache Software Foundation (ASF) under one or more
 * contributor license agreements.  See the NOTICE file distributed with
 * this work for additional information regarding copyright ownership.
 * The ASF licenses this file to You under the Apache License, Version 2.0
 * (the "License"); you may not use this file except in compliance with
 * the License.  You may obtain a copy of the License at
 *
 *     http://www.apache.org/licenses/LICENSE-2.0
 *
 * Unless required by applicable law or agreed to in writing, software
 * distributed under the License is distributed on an "AS IS" BASIS,
 * WITHOUT WARRANTIES OR CONDITIONS OF ANY KIND, either express or implied.
 * See the License for the specific language governing permissions and
 * limitations under the License.
 */
package org.apache.nifi.controller;

import org.apache.commons.lang3.StringUtils;
import org.apache.nifi.admin.service.AuditService;
import org.apache.nifi.annotation.lifecycle.OnConfigurationRestored;
import org.apache.nifi.annotation.notification.OnPrimaryNodeStateChange;
import org.apache.nifi.annotation.notification.PrimaryNodeState;
import org.apache.nifi.authorization.Authorizer;
import org.apache.nifi.authorization.Resource;
import org.apache.nifi.authorization.resource.Authorizable;
import org.apache.nifi.authorization.resource.ResourceFactory;
import org.apache.nifi.authorization.user.NiFiUser;
import org.apache.nifi.bundle.BundleCoordinate;
import org.apache.nifi.cluster.coordination.ClusterCoordinator;
import org.apache.nifi.cluster.coordination.heartbeat.HeartbeatMonitor;
import org.apache.nifi.cluster.coordination.node.ClusterRoles;
import org.apache.nifi.cluster.coordination.node.DisconnectionCode;
import org.apache.nifi.cluster.coordination.node.NodeConnectionState;
import org.apache.nifi.cluster.coordination.node.NodeConnectionStatus;
import org.apache.nifi.cluster.protocol.DataFlow;
import org.apache.nifi.cluster.protocol.Heartbeat;
import org.apache.nifi.cluster.protocol.HeartbeatPayload;
import org.apache.nifi.cluster.protocol.NodeIdentifier;
import org.apache.nifi.cluster.protocol.NodeProtocolSender;
import org.apache.nifi.cluster.protocol.UnknownServiceAddressException;
import org.apache.nifi.cluster.protocol.message.HeartbeatMessage;
import org.apache.nifi.components.monitor.LongRunningTaskMonitor;
import org.apache.nifi.components.state.StateManagerProvider;
import org.apache.nifi.components.validation.StandardValidationTrigger;
import org.apache.nifi.components.validation.TriggerValidationTask;
import org.apache.nifi.components.validation.ValidationStatus;
import org.apache.nifi.components.validation.ValidationTrigger;
import org.apache.nifi.connectable.Connectable;
import org.apache.nifi.connectable.ConnectableType;
import org.apache.nifi.connectable.Connection;
import org.apache.nifi.connectable.Funnel;
import org.apache.nifi.connectable.Port;
import org.apache.nifi.connectable.Position;
import org.apache.nifi.connectable.StandardConnection;
import org.apache.nifi.controller.cluster.ClusterProtocolHeartbeater;
import org.apache.nifi.controller.cluster.Heartbeater;
import org.apache.nifi.controller.exception.CommunicationsException;
import org.apache.nifi.controller.flow.FlowManager;
import org.apache.nifi.controller.flow.StandardFlowManager;
import org.apache.nifi.controller.kerberos.KerberosConfig;
import org.apache.nifi.controller.leader.election.LeaderElectionManager;
import org.apache.nifi.controller.leader.election.LeaderElectionStateChangeListener;
import org.apache.nifi.controller.queue.ConnectionEventListener;
import org.apache.nifi.controller.queue.FlowFileQueue;
import org.apache.nifi.controller.queue.FlowFileQueueFactory;
import org.apache.nifi.controller.queue.LoadBalanceStrategy;
import org.apache.nifi.controller.queue.QueueSize;
import org.apache.nifi.controller.queue.StandardFlowFileQueue;
import org.apache.nifi.controller.queue.clustered.ContentRepositoryFlowFileAccess;
import org.apache.nifi.controller.queue.clustered.SocketLoadBalancedFlowFileQueue;
import org.apache.nifi.controller.queue.clustered.client.StandardLoadBalanceFlowFileCodec;
import org.apache.nifi.controller.queue.clustered.client.async.nio.NioAsyncLoadBalanceClientFactory;
import org.apache.nifi.controller.queue.clustered.client.async.nio.NioAsyncLoadBalanceClientRegistry;
import org.apache.nifi.controller.queue.clustered.client.async.nio.NioAsyncLoadBalanceClientTask;
import org.apache.nifi.controller.queue.clustered.server.ClusterLoadBalanceAuthorizer;
import org.apache.nifi.controller.queue.clustered.server.ConnectionLoadBalanceServer;
import org.apache.nifi.controller.queue.clustered.server.LoadBalanceAuthorizer;
import org.apache.nifi.controller.queue.clustered.server.LoadBalanceProtocol;
import org.apache.nifi.controller.queue.clustered.server.StandardLoadBalanceProtocol;
import org.apache.nifi.controller.reporting.ReportingTaskInstantiationException;
import org.apache.nifi.controller.reporting.ReportingTaskProvider;
import org.apache.nifi.controller.repository.ContentRepository;
import org.apache.nifi.controller.repository.CounterRepository;
import org.apache.nifi.controller.repository.FlowFileEventRepository;
import org.apache.nifi.controller.repository.FlowFileRecord;
import org.apache.nifi.controller.repository.FlowFileRepository;
import org.apache.nifi.controller.repository.FlowFileSwapManager;
import org.apache.nifi.controller.repository.QueueProvider;
import org.apache.nifi.controller.repository.RepositoryStatusReport;
import org.apache.nifi.controller.repository.StandardContentRepositoryContext;
import org.apache.nifi.controller.repository.StandardCounterRepository;
import org.apache.nifi.controller.repository.StandardFlowFileRecord;
import org.apache.nifi.controller.repository.StandardQueueProvider;
import org.apache.nifi.controller.repository.StandardRepositoryRecord;
import org.apache.nifi.controller.repository.SwapManagerInitializationContext;
import org.apache.nifi.controller.repository.SwapSummary;
import org.apache.nifi.controller.repository.claim.ContentClaim;
import org.apache.nifi.controller.repository.claim.ContentDirection;
import org.apache.nifi.controller.repository.claim.ResourceClaim;
import org.apache.nifi.controller.repository.claim.ResourceClaimManager;
import org.apache.nifi.controller.repository.claim.StandardContentClaim;
import org.apache.nifi.controller.repository.claim.StandardResourceClaimManager;
import org.apache.nifi.controller.repository.io.LimitedInputStream;
import org.apache.nifi.controller.scheduling.EventDrivenSchedulingAgent;
import org.apache.nifi.controller.scheduling.QuartzSchedulingAgent;
import org.apache.nifi.controller.scheduling.RepositoryContextFactory;
import org.apache.nifi.controller.scheduling.StandardProcessScheduler;
import org.apache.nifi.controller.scheduling.TimerDrivenSchedulingAgent;
import org.apache.nifi.controller.serialization.FlowSerializationException;
import org.apache.nifi.controller.serialization.FlowSerializer;
import org.apache.nifi.controller.serialization.FlowSynchronizationException;
import org.apache.nifi.controller.serialization.FlowSynchronizer;
import org.apache.nifi.controller.serialization.ScheduledStateLookup;
import org.apache.nifi.controller.service.ControllerServiceNode;
import org.apache.nifi.controller.service.ControllerServiceProvider;
import org.apache.nifi.controller.service.StandardConfigurationContext;
import org.apache.nifi.controller.service.StandardControllerServiceProvider;
import org.apache.nifi.controller.state.manager.StandardStateManagerProvider;
import org.apache.nifi.controller.state.server.ZooKeeperStateServer;
import org.apache.nifi.controller.status.NodeStatus;
import org.apache.nifi.controller.status.StorageStatus;
import org.apache.nifi.controller.status.analytics.CachingConnectionStatusAnalyticsEngine;
import org.apache.nifi.controller.status.analytics.ConnectionStatusAnalytics;
import org.apache.nifi.controller.status.analytics.StatusAnalyticsEngine;
import org.apache.nifi.controller.status.analytics.StatusAnalyticsModelMapFactory;
import org.apache.nifi.controller.status.history.GarbageCollectionHistory;
import org.apache.nifi.controller.status.history.GarbageCollectionStatus;
import org.apache.nifi.controller.status.history.StandardGarbageCollectionStatus;
import org.apache.nifi.controller.status.history.StatusHistoryRepository;
import org.apache.nifi.controller.status.history.StatusHistoryUtil;
import org.apache.nifi.controller.tasks.ExpireFlowFiles;
import org.apache.nifi.diagnostics.StorageUsage;
import org.apache.nifi.diagnostics.SystemDiagnostics;
import org.apache.nifi.diagnostics.SystemDiagnosticsFactory;
import org.apache.nifi.encrypt.PropertyEncryptor;
import org.apache.nifi.encrypt.SensitiveValueEncoder;
import org.apache.nifi.encrypt.StandardSensitiveValueEncoder;
import org.apache.nifi.engine.FlowEngine;
import org.apache.nifi.events.BulletinFactory;
import org.apache.nifi.events.EventReporter;
import org.apache.nifi.flow.Bundle;
import org.apache.nifi.flow.VersionedConnection;
import org.apache.nifi.flow.VersionedProcessGroup;
import org.apache.nifi.flowfile.FlowFilePrioritizer;
import org.apache.nifi.flowfile.attributes.CoreAttributes;
import org.apache.nifi.groups.BundleUpdateStrategy;
import org.apache.nifi.groups.ProcessGroup;
import org.apache.nifi.groups.RemoteProcessGroup;
import org.apache.nifi.groups.StandardProcessGroup;
import org.apache.nifi.nar.ExtensionDefinition;
import org.apache.nifi.nar.ExtensionManager;
import org.apache.nifi.nar.NarCloseable;
import org.apache.nifi.nar.NarThreadContextClassLoader;
import org.apache.nifi.parameter.ParameterContextManager;
import org.apache.nifi.parameter.ParameterLookup;
import org.apache.nifi.parameter.ParameterProvider;
import org.apache.nifi.parameter.StandardParameterContextManager;
import org.apache.nifi.processor.Processor;
import org.apache.nifi.processor.Relationship;
import org.apache.nifi.processor.StandardProcessContext;
import org.apache.nifi.provenance.ComponentIdentifierLookup;
import org.apache.nifi.provenance.IdentifierLookup;
import org.apache.nifi.provenance.ProvenanceAuthorizableFactory;
import org.apache.nifi.provenance.ProvenanceEventRecord;
import org.apache.nifi.provenance.ProvenanceEventType;
import org.apache.nifi.provenance.ProvenanceRepository;
import org.apache.nifi.provenance.StandardProvenanceAuthorizableFactory;
import org.apache.nifi.provenance.StandardProvenanceEventRecord;
import org.apache.nifi.registry.VariableRegistry;
import org.apache.nifi.registry.flow.mapping.VersionedComponentStateLookup;
import org.apache.nifi.registry.variable.MutableVariableRegistry;
import org.apache.nifi.remote.HttpRemoteSiteListener;
import org.apache.nifi.remote.RemoteGroupPort;
import org.apache.nifi.remote.RemoteResourceManager;
import org.apache.nifi.remote.RemoteSiteListener;
import org.apache.nifi.remote.SocketRemoteSiteListener;
import org.apache.nifi.remote.cluster.NodeInformant;
import org.apache.nifi.remote.protocol.socket.SocketFlowFileServerProtocol;
import org.apache.nifi.reporting.Bulletin;
import org.apache.nifi.reporting.BulletinRepository;
import org.apache.nifi.reporting.ReportingTask;
import org.apache.nifi.reporting.Severity;
import org.apache.nifi.reporting.StandardEventAccess;
import org.apache.nifi.reporting.UserAwareEventAccess;
import org.apache.nifi.reporting.bo.KyCounter;
import org.apache.nifi.repository.encryption.configuration.EncryptionProtocol;
import org.apache.nifi.scheduling.SchedulingStrategy;
import org.apache.nifi.security.util.SslContextFactory;
import org.apache.nifi.security.util.StandardTlsConfiguration;
import org.apache.nifi.security.util.TlsConfiguration;
import org.apache.nifi.security.util.TlsException;
import org.apache.nifi.services.FlowService;
import org.apache.nifi.stream.io.LimitingInputStream;
import org.apache.nifi.stream.io.StreamUtils;
import org.apache.nifi.util.ComponentIdGenerator;
import org.apache.nifi.util.FormatUtils;
import org.apache.nifi.util.NiFiProperties;
import org.apache.nifi.util.ReflectionUtils;
import org.apache.nifi.util.concurrency.TimedLock;
import org.apache.nifi.web.api.dto.PositionDTO;
import org.apache.nifi.web.api.dto.status.StatusHistoryDTO;
import org.apache.nifi.web.revision.RevisionManager;
import org.apache.zookeeper.server.quorum.QuorumPeerConfig.ConfigException;
import org.slf4j.Logger;
import org.slf4j.LoggerFactory;

import javax.management.NotificationEmitter;
import javax.net.ssl.SSLContext;
import java.io.ByteArrayInputStream;
import java.io.File;
import java.io.IOException;
import java.io.InputStream;
import java.io.OutputStream;
import java.lang.management.GarbageCollectorMXBean;
import java.lang.management.ManagementFactory;
import java.net.InetSocketAddress;
import java.util.ArrayList;
import java.util.Collection;
import java.util.Collections;
import java.util.Date;
import java.util.HashMap;
import java.util.HashSet;
import java.util.List;
import java.util.Map;
import java.util.Optional;
import java.util.Set;
import java.util.UUID;
import java.util.concurrent.ConcurrentHashMap;
import java.util.concurrent.ConcurrentMap;
import java.util.concurrent.ScheduledExecutorService;
import java.util.concurrent.ScheduledFuture;
import java.util.concurrent.TimeUnit;
import java.util.concurrent.atomic.AtomicBoolean;
import java.util.concurrent.atomic.AtomicInteger;
import java.util.concurrent.atomic.AtomicReference;
import java.util.concurrent.locks.ReentrantReadWriteLock;
import java.util.stream.Collectors;

import static java.util.Objects.requireNonNull;

public class FlowController implements ReportingTaskProvider, Authorizable, NodeTypeProvider {

    // default repository implementations
    public static final String DEFAULT_FLOWFILE_REPO_IMPLEMENTATION = "org.apache.nifi.controller.repository.WriteAheadFlowFileRepository";
    public static final String DEFAULT_CONTENT_REPO_IMPLEMENTATION = "org.apache.nifi.controller.repository.FileSystemRepository";
    public static final String DEFAULT_PROVENANCE_REPO_IMPLEMENTATION = "org.apache.nifi.provenance.VolatileProvenanceRepository";
    public static final String DEFAULT_SWAP_MANAGER_IMPLEMENTATION = "org.apache.nifi.controller.FileSystemSwapManager";

    private static final String ENCRYPTED_PROVENANCE_REPO_IMPLEMENTATION = "org.apache.nifi.provenance.EncryptedWriteAheadProvenanceRepository";
    private static final String ENCRYPTED_CONTENT_REPO_IMPLEMENTATION = "org.apache.nifi.controller.repository.crypto.EncryptedFileSystemRepository";
    private static final String ENCRYPTED_SWAP_MANAGER_IMPLEMENTATION = "org.apache.nifi.controller.EncryptedFileSystemSwapManager";

    public static final String GRACEFUL_SHUTDOWN_PERIOD = "nifi.flowcontroller.graceful.shutdown.seconds";
    public static final long DEFAULT_GRACEFUL_SHUTDOWN_SECONDS = 10;

    // default properties for scaling the positions of components from pre-1.0 flow encoding versions.
    public static final double DEFAULT_POSITION_SCALE_FACTOR_X = 1.5;
    public static final double DEFAULT_POSITION_SCALE_FACTOR_Y = 1.34;

    private final AtomicInteger maxTimerDrivenThreads;
    private final AtomicInteger maxEventDrivenThreads;
    private final AtomicReference<FlowEngine> timerDrivenEngineRef;
    private final AtomicReference<FlowEngine> eventDrivenEngineRef;
    private final EventDrivenSchedulingAgent eventDrivenSchedulingAgent;

    private final ContentRepository contentRepository;
    private final FlowFileRepository flowFileRepository;
    private final FlowFileEventRepository flowFileEventRepository;
    private final ProvenanceRepository provenanceRepository;
    private final BulletinRepository bulletinRepository;
    private final StandardProcessScheduler processScheduler;
    private final SnippetManager snippetManager;
    private final long gracefulShutdownSeconds;
    private final ExtensionManager extensionManager;
    private final NiFiProperties nifiProperties;
    private final SSLContext sslContext;
    private final Set<RemoteSiteListener> externalSiteListeners = new HashSet<>();
    private final AtomicReference<CounterRepository> counterRepositoryRef;
    private final AtomicBoolean initialized = new AtomicBoolean(false);
    private final AtomicBoolean flowSynchronized = new AtomicBoolean(false);
    private final StandardControllerServiceProvider controllerServiceProvider;
    private final Authorizer authorizer;
    private final AuditService auditService;
    private final EventDrivenWorkerQueue eventDrivenWorkerQueue;
    private final StatusHistoryRepository statusHistoryRepository;
    private final StateManagerProvider stateManagerProvider;
    private final long systemStartTime = System.currentTimeMillis(); // time at which the node was started
    private final VariableRegistry variableRegistry;
    private final RevisionManager revisionManager;

    private final ConnectionLoadBalanceServer loadBalanceServer;
    private final NioAsyncLoadBalanceClientRegistry loadBalanceClientRegistry;
    private final FlowEngine loadBalanceClientThreadPool;
    private final Set<NioAsyncLoadBalanceClientTask> loadBalanceClientTasks = new HashSet<>();

    private final ConcurrentMap<String, ProcessGroup> allProcessGroups = new ConcurrentHashMap<>();

    private final ZooKeeperStateServer zooKeeperStateServer;

    // The Heartbeat Bean is used to provide an Atomic Reference to data that is used in heartbeats that may
    // change while the instance is running. We do this because we want to generate heartbeats even if we
    // are unable to obtain a read lock on the entire FlowController.
    private final AtomicReference<HeartbeatBean> heartbeatBeanRef = new AtomicReference<>();
    private final AtomicBoolean heartbeatsSuspended = new AtomicBoolean(false);

    private final Integer remoteInputSocketPort;
    private final Integer remoteInputHttpPort;
    private final Boolean isSiteToSiteSecure;

    private final Set<Connectable> startConnectablesAfterInitialization;
    private final Set<RemoteGroupPort> startRemoteGroupPortsAfterInitialization;
    private final LeaderElectionManager leaderElectionManager;
    private final ClusterCoordinator clusterCoordinator;
    private final FlowEngine validationThreadPool;
    private final ValidationTrigger validationTrigger;
    private final ReloadComponent reloadComponent;
    private final ProvenanceAuthorizableFactory provenanceAuthorizableFactory;
    private final UserAwareEventAccess eventAccess;
    private final ParameterContextManager parameterContextManager;
    private final StandardFlowManager flowManager;
    private final RepositoryContextFactory repositoryContextFactory;
    private final RingBufferGarbageCollectionLog gcLog;
    private final Optional<FlowEngine> longRunningTaskMonitorThreadPool;

    /**
     * true if controller is configured to operate in a clustered environment
     */
    private final boolean configuredForClustering;

    /**
     * the time to wait between heartbeats
     */
    private final int heartbeatDelaySeconds;

    /**
     * The sensitive property string encryptor *
     */
    private final PropertyEncryptor encryptor;

    /**
     * The sensitive value string encoder (hasher)
     */
    private final SensitiveValueEncoder sensitiveValueEncoder;

    private final ScheduledExecutorService clusterTaskExecutor = new FlowEngine(3, "Clustering Tasks", true);
    private final ResourceClaimManager resourceClaimManager = new StandardResourceClaimManager();

    // guarded by rwLock
    /**
     * timer to periodically send heartbeats to the cluster
     */
    private ScheduledFuture<?> heartbeatSenderFuture;
    private final Heartbeater heartbeater;
    private final HeartbeatMonitor heartbeatMonitor;

    // guarded by FlowController lock
    /**
     * timer task to generate heartbeats
     */
    private final AtomicReference<HeartbeatSendTask> heartbeatSendTask = new AtomicReference<>(null);

    // guarded by rwLock
    /**
     * the node identifier;
     */
    private volatile NodeIdentifier nodeId;

    // guarded by rwLock
    /**
     * true if controller is connected or trying to connect to the cluster
     */
    private boolean clustered;

    // guarded by rwLock
    private volatile NodeConnectionStatus connectionStatus;

    private StatusAnalyticsEngine analyticsEngine;

    // guarded by rwLock
    private String instanceId;

    private volatile boolean shutdown = false;

    private final ReentrantReadWriteLock rwLock = new ReentrantReadWriteLock();
    private final TimedLock readLock = new TimedLock(rwLock.readLock(), "FlowControllerReadLock", 1);
    private final TimedLock writeLock = new TimedLock(rwLock.writeLock(), "FlowControllerWriteLock", 1);

    private static final Logger LOG = LoggerFactory.getLogger(FlowController.class);

    public static FlowController createStandaloneInstance(
            final FlowFileEventRepository flowFileEventRepo,
            final NiFiProperties properties,
            final Authorizer authorizer,
            final AuditService auditService,
            final PropertyEncryptor encryptor,
            final BulletinRepository bulletinRepo,
            final VariableRegistry variableRegistry,
            final ExtensionManager extensionManager,
            final StatusHistoryRepository statusHistoryRepository) {

        return new FlowController(
                flowFileEventRepo,
                properties,
                authorizer,
                auditService,
                encryptor,
                /* configuredForClustering */ false,
                /* NodeProtocolSender */ null,
                bulletinRepo,
                /* cluster coordinator */ null,
                /* heartbeat monitor */ null,
                /* leader election manager */ null,
                /* variable registry */ variableRegistry,
                extensionManager,
                null,
                statusHistoryRepository);
    }

    public static FlowController createClusteredInstance(
            final FlowFileEventRepository flowFileEventRepo,
            final NiFiProperties properties,
            final Authorizer authorizer,
            final AuditService auditService,
            final PropertyEncryptor encryptor,
            final NodeProtocolSender protocolSender,
            final BulletinRepository bulletinRepo,
            final ClusterCoordinator clusterCoordinator,
            final HeartbeatMonitor heartbeatMonitor,
            final LeaderElectionManager leaderElectionManager,
            final VariableRegistry variableRegistry,
            final ExtensionManager extensionManager,
            final RevisionManager revisionManager,
            final StatusHistoryRepository statusHistoryRepository) {

        final FlowController flowController = new FlowController(
                flowFileEventRepo,
                properties,
                authorizer,
                auditService,
                encryptor,
                /* configuredForClustering */ true,
                protocolSender,
                bulletinRepo,
                clusterCoordinator,
                heartbeatMonitor,
                leaderElectionManager,
                variableRegistry,
                extensionManager,
                revisionManager,
                statusHistoryRepository);

        return flowController;
    }

    @SuppressWarnings("deprecation")
    private FlowController(
            final FlowFileEventRepository flowFileEventRepo,
            final NiFiProperties nifiProperties,
            final Authorizer authorizer,
            final AuditService auditService,
            final PropertyEncryptor encryptor,
            final boolean configuredForClustering,
            final NodeProtocolSender protocolSender,
            final BulletinRepository bulletinRepo,
            final ClusterCoordinator clusterCoordinator,
            final HeartbeatMonitor heartbeatMonitor,
            final LeaderElectionManager leaderElectionManager,
            final VariableRegistry variableRegistry,
            final ExtensionManager extensionManager,
            final RevisionManager revisionManager,
            final StatusHistoryRepository statusHistoryRepository) {

        maxTimerDrivenThreads = new AtomicInteger(10);
        maxEventDrivenThreads = new AtomicInteger(1);

        this.encryptor = encryptor;
        this.nifiProperties = nifiProperties;
        this.heartbeatMonitor = heartbeatMonitor;
        this.leaderElectionManager = leaderElectionManager;
        this.extensionManager = extensionManager;
        this.clusterCoordinator = clusterCoordinator;
        this.authorizer = authorizer;
        this.auditService = auditService;
        this.configuredForClustering = configuredForClustering;
        this.revisionManager = revisionManager;
        this.statusHistoryRepository = statusHistoryRepository;

        try {
            // Form the container object from the properties
            TlsConfiguration tlsConfiguration = StandardTlsConfiguration.fromNiFiProperties(nifiProperties);
            this.sslContext = SslContextFactory.createSslContext(tlsConfiguration);
        } catch (TlsException e) {
            LOG.error("Unable to start the flow controller because the TLS configuration was invalid: {}", e.getLocalizedMessage());
            throw new IllegalStateException("Flow controller TLS configuration is invalid", e);
        }

        this.sensitiveValueEncoder = new StandardSensitiveValueEncoder(nifiProperties);

        timerDrivenEngineRef = new AtomicReference<>(new FlowEngine(maxTimerDrivenThreads.get(), "Timer-Driven Process"));
        eventDrivenEngineRef = new AtomicReference<>(new FlowEngine(maxEventDrivenThreads.get(), "Event-Driven Process"));

        final FlowFileRepository flowFileRepo = createFlowFileRepository(nifiProperties, extensionManager, resourceClaimManager);
        flowFileRepository = flowFileRepo;
        flowFileEventRepository = flowFileEventRepo;
        counterRepositoryRef = new AtomicReference<>(new StandardCounterRepository());

        gcLog = new RingBufferGarbageCollectionLog(1000, 20L);
        for (final GarbageCollectorMXBean mxBean : ManagementFactory.getGarbageCollectorMXBeans()) {
            if (mxBean instanceof NotificationEmitter) {
                ((NotificationEmitter) mxBean).addNotificationListener(gcLog, null, null);
            }
        }

        bulletinRepository = bulletinRepo;
        this.variableRegistry = variableRegistry == null ? VariableRegistry.EMPTY_REGISTRY : variableRegistry;

        try {
            this.provenanceAuthorizableFactory = new StandardProvenanceAuthorizableFactory(this);
            this.provenanceRepository = createProvenanceRepository(nifiProperties);

            final IdentifierLookup identifierLookup = new ComponentIdentifierLookup(this);

            this.provenanceRepository.initialize(createEventReporter(), authorizer, provenanceAuthorizableFactory, identifierLookup);
        } catch (final Exception e) {
            throw new RuntimeException("Unable to create Provenance Repository", e);
        }

        try {
            this.contentRepository = createContentRepository(nifiProperties);
        } catch (final Exception e) {
            throw new RuntimeException("Unable to create Content Repository", e);
        }

        try {
            this.stateManagerProvider = StandardStateManagerProvider.create(nifiProperties, this.variableRegistry, extensionManager, ParameterLookup.EMPTY);
        } catch (final IOException e) {
            throw new RuntimeException(e);
        }

        processScheduler = new StandardProcessScheduler(timerDrivenEngineRef.get(), this, stateManagerProvider, this.nifiProperties);
        eventDrivenWorkerQueue = new EventDrivenWorkerQueue(false, false, processScheduler);

        parameterContextManager = new StandardParameterContextManager();
        repositoryContextFactory = new RepositoryContextFactory(contentRepository, flowFileRepository, flowFileEventRepository, counterRepositoryRef.get(), provenanceRepository, stateManagerProvider);
        flowManager = new StandardFlowManager(nifiProperties, sslContext, this, flowFileEventRepository, parameterContextManager);

        controllerServiceProvider = new StandardControllerServiceProvider(processScheduler, bulletinRepository, flowManager, extensionManager);
        flowManager.initialize(controllerServiceProvider);

        eventDrivenSchedulingAgent = new EventDrivenSchedulingAgent(
                eventDrivenEngineRef.get(), controllerServiceProvider, stateManagerProvider, eventDrivenWorkerQueue,
                repositoryContextFactory, maxEventDrivenThreads.get(), encryptor, extensionManager, this);
        processScheduler.setSchedulingAgent(SchedulingStrategy.EVENT_DRIVEN, eventDrivenSchedulingAgent);

        final QuartzSchedulingAgent quartzSchedulingAgent = new QuartzSchedulingAgent(this, timerDrivenEngineRef.get(), repositoryContextFactory);
        final TimerDrivenSchedulingAgent timerDrivenAgent = new TimerDrivenSchedulingAgent(this, timerDrivenEngineRef.get(), repositoryContextFactory, this.nifiProperties);
        processScheduler.setSchedulingAgent(SchedulingStrategy.TIMER_DRIVEN, timerDrivenAgent);
        // PRIMARY_NODE_ONLY is deprecated, but still exists to handle processors that are still defined with it (they haven't been re-configured with executeNode = PRIMARY).
        processScheduler.setSchedulingAgent(SchedulingStrategy.PRIMARY_NODE_ONLY, timerDrivenAgent);
        processScheduler.setSchedulingAgent(SchedulingStrategy.CRON_DRIVEN, quartzSchedulingAgent);

        startConnectablesAfterInitialization = new HashSet<>();
        startRemoteGroupPortsAfterInitialization = new HashSet<>();

        final String gracefulShutdownSecondsVal = nifiProperties.getProperty(GRACEFUL_SHUTDOWN_PERIOD);
        long shutdownSecs;
        try {
            shutdownSecs = Long.parseLong(gracefulShutdownSecondsVal);
            if (shutdownSecs < 1) {
                shutdownSecs = DEFAULT_GRACEFUL_SHUTDOWN_SECONDS;
            }
        } catch (final NumberFormatException nfe) {
            shutdownSecs = DEFAULT_GRACEFUL_SHUTDOWN_SECONDS;
        }
        gracefulShutdownSeconds = shutdownSecs;

        remoteInputSocketPort = nifiProperties.getRemoteInputPort();
        remoteInputHttpPort = nifiProperties.getRemoteInputHttpPort();
        isSiteToSiteSecure = nifiProperties.isSiteToSiteSecure();

        if (isSiteToSiteSecure && sslContext == null && remoteInputSocketPort != null) {
            throw new IllegalStateException("NiFi Configured to allow Secure Site-to-Site communications but the Keystore/Truststore properties are not configured");
        }

        this.heartbeatDelaySeconds = (int) FormatUtils.getTimeDuration(nifiProperties.getNodeHeartbeatInterval(), TimeUnit.SECONDS);

        this.snippetManager = new SnippetManager();
        this.reloadComponent = new StandardReloadComponent(this);

        final ProcessGroup rootGroup = new StandardProcessGroup(ComponentIdGenerator.generateId().toString(), controllerServiceProvider, processScheduler,
                encryptor, extensionManager, stateManagerProvider, flowManager, reloadComponent, new MutableVariableRegistry(this.variableRegistry), this,
                nifiProperties);
        rootGroup.setName(FlowManager.DEFAULT_ROOT_GROUP_NAME);
        setRootGroup(rootGroup);
        instanceId = ComponentIdGenerator.generateId().toString();

        this.validationThreadPool = new FlowEngine(5, "Validate Components", true);
        this.validationTrigger = new StandardValidationTrigger(validationThreadPool, this::isInitialized);

        if (remoteInputSocketPort == null) {
            LOG.info("Not enabling RAW Socket Site-to-Site functionality because nifi.remote.input.socket.port is not set");
        } else if (isSiteToSiteSecure && sslContext == null) {
            LOG.error("Unable to create Secure Site-to-Site Listener because not all required Keystore/Truststore "
                    + "Properties are set. Site-to-Site functionality will be disabled until this problem is has been fixed.");
        } else {
            // Register the SocketFlowFileServerProtocol as the appropriate resource for site-to-site Server Protocol
            RemoteResourceManager.setServerProtocolImplementation(SocketFlowFileServerProtocol.RESOURCE_NAME, SocketFlowFileServerProtocol.class);

            final NodeInformant nodeInformant = configuredForClustering ? new ClusterCoordinatorNodeInformant(clusterCoordinator) : null;
            externalSiteListeners.add(new SocketRemoteSiteListener(remoteInputSocketPort, isSiteToSiteSecure ? sslContext : null, nifiProperties, nodeInformant));
        }

        if (remoteInputHttpPort == null) {
            LOG.info("Not enabling HTTP(S) Site-to-Site functionality because the '" + NiFiProperties.SITE_TO_SITE_HTTP_ENABLED + "' property is not true");
        } else {
            externalSiteListeners.add(HttpRemoteSiteListener.getInstance(nifiProperties));
        }

        for (final RemoteSiteListener listener : externalSiteListeners) {
            listener.setRootGroup(rootGroup);
        }

        // Determine frequency for obtaining component status snapshots
        final String snapshotFrequency = nifiProperties.getProperty(NiFiProperties.COMPONENT_STATUS_SNAPSHOT_FREQUENCY, NiFiProperties.DEFAULT_COMPONENT_STATUS_SNAPSHOT_FREQUENCY);
        long snapshotMillis;
        try {
            snapshotMillis = FormatUtils.getTimeDuration(snapshotFrequency, TimeUnit.MILLISECONDS);
        } catch (final Exception e) {
            snapshotMillis = FormatUtils.getTimeDuration(NiFiProperties.DEFAULT_COMPONENT_STATUS_SNAPSHOT_FREQUENCY, TimeUnit.MILLISECONDS);
        }

        // Initialize the Embedded ZooKeeper server, if applicable
        if (nifiProperties.isStartEmbeddedZooKeeper() && configuredForClustering) {
            try {
                zooKeeperStateServer = ZooKeeperStateServer.create(nifiProperties);
                zooKeeperStateServer.start();
            } catch (final IOException | ConfigException e) {
                throw new IllegalStateException("Unable to initialize Flow because NiFi was configured to start an Embedded Zookeeper server but failed to do so", e);
            }
        } else {
            zooKeeperStateServer = null;
        }

        final boolean analyticsEnabled = Boolean.parseBoolean(nifiProperties.getProperty(NiFiProperties.ANALYTICS_PREDICTION_ENABLED, NiFiProperties.DEFAULT_ANALYTICS_PREDICTION_ENABLED));

        if (analyticsEnabled) {

            // Determine interval for predicting future feature values
            final String predictionInterval = nifiProperties.getProperty(NiFiProperties.ANALYTICS_PREDICTION_INTERVAL, NiFiProperties.DEFAULT_ANALYTICS_PREDICTION_INTERVAL);
            long predictionIntervalMillis;
            try {
                predictionIntervalMillis = FormatUtils.getTimeDuration(predictionInterval, TimeUnit.MILLISECONDS);
            } catch (final Exception e) {
                LOG.warn("Analytics is enabled however could not retrieve value for " + NiFiProperties.ANALYTICS_PREDICTION_INTERVAL + ". This property has been set to '"
                        + NiFiProperties.DEFAULT_ANALYTICS_PREDICTION_INTERVAL + "'");
                predictionIntervalMillis = FormatUtils.getTimeDuration(NiFiProperties.DEFAULT_ANALYTICS_PREDICTION_INTERVAL, TimeUnit.MILLISECONDS);
            }

            // Determine interval for querying past observations
            final String queryInterval = nifiProperties.getProperty(NiFiProperties.ANALYTICS_QUERY_INTERVAL, NiFiProperties.DEFAULT_ANALYTICS_QUERY_INTERVAL);
            long queryIntervalMillis;
            try {
                queryIntervalMillis = FormatUtils.getTimeDuration(queryInterval, TimeUnit.MILLISECONDS);
            } catch (final Exception e) {
                LOG.warn("Analytics is enabled however could not retrieve value for " + NiFiProperties.ANALYTICS_QUERY_INTERVAL + ". This property has been set to '"
                        + NiFiProperties.DEFAULT_ANALYTICS_QUERY_INTERVAL + "'");
                queryIntervalMillis = FormatUtils.getTimeDuration(NiFiProperties.DEFAULT_ANALYTICS_QUERY_INTERVAL, TimeUnit.MILLISECONDS);
            }

            // Determine score name to use for evaluating model performance
            String modelScoreName = nifiProperties.getProperty(NiFiProperties.ANALYTICS_CONNECTION_MODEL_SCORE_NAME, NiFiProperties.DEFAULT_ANALYTICS_CONNECTION_SCORE_NAME);

            // Determine score threshold to use when evaluating acceptable model
            Double modelScoreThreshold;
            try {
                modelScoreThreshold = Double.valueOf(nifiProperties.getProperty(NiFiProperties.ANALYTICS_CONNECTION_MODEL_SCORE_THRESHOLD,
                        Double.toString(NiFiProperties.DEFAULT_ANALYTICS_CONNECTION_SCORE_THRESHOLD)));
            } catch (final Exception e) {
                LOG.warn("Analytics is enabled however could not retrieve value for " + NiFiProperties.ANALYTICS_CONNECTION_MODEL_SCORE_THRESHOLD + ". This property has been set to '"
                        + NiFiProperties.DEFAULT_ANALYTICS_CONNECTION_SCORE_THRESHOLD + "'.");
                modelScoreThreshold = NiFiProperties.DEFAULT_ANALYTICS_CONNECTION_SCORE_THRESHOLD;
            }

            StatusAnalyticsModelMapFactory statusAnalyticsModelMapFactory = new StatusAnalyticsModelMapFactory(extensionManager, nifiProperties);

            analyticsEngine = new CachingConnectionStatusAnalyticsEngine(flowManager, statusHistoryRepository, statusAnalyticsModelMapFactory,
                    predictionIntervalMillis, queryIntervalMillis, modelScoreName, modelScoreThreshold);

            timerDrivenEngineRef.get().scheduleWithFixedDelay(new Runnable() {
                @Override
                public void run() {
                    try {
                        Long startTs = System.currentTimeMillis();
                        RepositoryStatusReport statusReport = flowFileEventRepository.reportTransferEvents(startTs);
                        flowManager.findAllConnections().forEach(connection -> {
                            ConnectionStatusAnalytics connectionStatusAnalytics = ((ConnectionStatusAnalytics)analyticsEngine.getStatusAnalytics(connection.getIdentifier()));
                            connectionStatusAnalytics.refresh();
                            connectionStatusAnalytics.loadPredictions(statusReport);
                        });
                        Long endTs = System.currentTimeMillis();
                        LOG.debug("Time Elapsed for Prediction for loading all predictions: {}", endTs - startTs);
                    } catch (final Exception e) {
                        LOG.error("Failed to generate predictions", e);
                    }
                }
            }, 0L, 15, TimeUnit.SECONDS);

        }

        eventAccess = new StandardEventAccess(flowManager, flowFileEventRepository, processScheduler, authorizer, provenanceRepository, auditService, analyticsEngine);

        timerDrivenEngineRef.get().scheduleWithFixedDelay(new Runnable() {
            @Override
            public void run() {
                try {
                    statusHistoryRepository.capture(getNodeStatusSnapshot(), eventAccess.getControllerStatus(), getGarbageCollectionStatus(), new Date());
                } catch (final Exception e) {
                    LOG.error("Failed to capture component stats for Stats History", e);
                }
            }
        }, snapshotMillis, snapshotMillis, TimeUnit.MILLISECONDS);

        this.connectionStatus = new NodeConnectionStatus(nodeId, DisconnectionCode.NOT_YET_CONNECTED);
        heartbeatBeanRef.set(new HeartbeatBean(rootGroup, false));

        if (configuredForClustering) {
            heartbeater = new ClusterProtocolHeartbeater(protocolSender, clusterCoordinator, leaderElectionManager);

            // Check if there is already a cluster coordinator elected. If not, go ahead
            // and register for coordinator role. If there is already one elected, do not register until
            // we have connected to the cluster. This allows us to avoid becoming the coordinator with a
            // flow that is different from the rest of the cluster (especially an empty flow) and then
            // kicking everyone out. This way, we instead inherit the cluster flow before we attempt to be
            // the coordinator.
            LOG.info("Checking if there is already a Cluster Coordinator Elected...");
            final String clusterCoordinatorAddress = leaderElectionManager.getLeader(ClusterRoles.CLUSTER_COORDINATOR);
            if (StringUtils.isEmpty(clusterCoordinatorAddress)) {
                LOG.info("It appears that no Cluster Coordinator has been Elected yet. Registering for Cluster Coordinator Role.");
                registerForClusterCoordinator(true);
            } else {
                // At this point, we have determined that there is a Cluster Coordinator elected. It is important to note, though,
                // that if we are running an embedded ZooKeeper, and we have just restarted the cluster (at least the nodes that run the
                // embedded ZooKeeper), that we could possibly determine that the Cluster Coordinator is at an address that is not really
                // valid. This is because the latest stable ZooKeeper does not support "Container ZNodes" and as a result the ZNodes that
                // are created are persistent, not ephemeral. Upon restart, we can get this persisted value, even though the node that belongs
                // to that address has not started. ZooKeeper/Curator will recognize this after a while and delete the ZNode. As a result,
                // we may later determine that there is in fact no Cluster Coordinator. If this happens, we will automatically register for
                // Cluster Coordinator through the StandardFlowService.
                LOG.info("The Election for Cluster Coordinator has already begun (Leader is {}). Will not register to be elected for this role until after connecting "
                        + "to the cluster and inheriting the cluster's flow.", clusterCoordinatorAddress);
                registerForClusterCoordinator(false);
            }

            leaderElectionManager.start();
            heartbeatMonitor.start();

            final InetSocketAddress loadBalanceAddress = nifiProperties.getClusterLoadBalanceAddress();
            // Setup Load Balancing Server
            final EventReporter eventReporter = createEventReporter();

            final LoadBalanceAuthorizer authorizeConnection = new ClusterLoadBalanceAuthorizer(clusterCoordinator, eventReporter);
            final LoadBalanceProtocol loadBalanceProtocol = new StandardLoadBalanceProtocol(flowFileRepo, contentRepository, provenanceRepository, this, authorizeConnection);

            final int numThreads = nifiProperties.getIntegerProperty(NiFiProperties.LOAD_BALANCE_MAX_THREAD_COUNT, NiFiProperties.DEFAULT_LOAD_BALANCE_MAX_THREAD_COUNT);
            final String timeoutPeriod = nifiProperties.getProperty(NiFiProperties.LOAD_BALANCE_COMMS_TIMEOUT, NiFiProperties.DEFAULT_LOAD_BALANCE_COMMS_TIMEOUT);
            final int timeoutMillis = (int) FormatUtils.getTimeDuration(timeoutPeriod, TimeUnit.MILLISECONDS);

            loadBalanceServer = new ConnectionLoadBalanceServer(loadBalanceAddress.getHostName(), loadBalanceAddress.getPort(), sslContext,
                    numThreads, loadBalanceProtocol, eventReporter, timeoutMillis);


            final int connectionsPerNode = nifiProperties.getIntegerProperty(NiFiProperties.LOAD_BALANCE_CONNECTIONS_PER_NODE, NiFiProperties.DEFAULT_LOAD_BALANCE_CONNECTIONS_PER_NODE);
            final NioAsyncLoadBalanceClientFactory asyncClientFactory = new NioAsyncLoadBalanceClientFactory(sslContext, timeoutMillis, new ContentRepositoryFlowFileAccess(contentRepository),
                    eventReporter, new StandardLoadBalanceFlowFileCodec(), clusterCoordinator);
            loadBalanceClientRegistry = new NioAsyncLoadBalanceClientRegistry(asyncClientFactory, connectionsPerNode);

            final int loadBalanceClientThreadCount = nifiProperties.getIntegerProperty(NiFiProperties.LOAD_BALANCE_MAX_THREAD_COUNT, NiFiProperties.DEFAULT_LOAD_BALANCE_MAX_THREAD_COUNT);
            loadBalanceClientThreadPool = new FlowEngine(loadBalanceClientThreadCount, "Load-Balanced Client", true);

            for (int i = 0; i < loadBalanceClientThreadCount; i++) {
                final NioAsyncLoadBalanceClientTask clientTask = new NioAsyncLoadBalanceClientTask(loadBalanceClientRegistry, clusterCoordinator, eventReporter);
                loadBalanceClientTasks.add(clientTask);
                loadBalanceClientThreadPool.submit(clientTask);
            }
        } else {
            loadBalanceClientRegistry = null;
            heartbeater = null;
            loadBalanceServer = null;
            loadBalanceClientThreadPool = null;
        }

        longRunningTaskMonitorThreadPool = isLongRunningTaskMonitorEnabled()
                ? Optional.of(new FlowEngine(1, "Long Running Task Monitor", true))
                : Optional.empty();
    }

    @Override
    public Authorizable getParentAuthorizable() {
        return null;
    }

    @Override
    public Resource getResource() {
        return ResourceFactory.getControllerResource();
    }

    private static FlowFileRepository createFlowFileRepository(final NiFiProperties properties, final ExtensionManager extensionManager, final ResourceClaimManager contentClaimManager) {
        final String implementationClassName = properties.getProperty(NiFiProperties.FLOWFILE_REPOSITORY_IMPLEMENTATION, DEFAULT_FLOWFILE_REPO_IMPLEMENTATION);
        if (implementationClassName == null) {
            throw new RuntimeException("Cannot create FlowFile Repository because the NiFi Properties is missing the following property: "
                    + NiFiProperties.FLOWFILE_REPOSITORY_IMPLEMENTATION);
        }

        try {
            final FlowFileRepository created = NarThreadContextClassLoader.createInstance(extensionManager, implementationClassName, FlowFileRepository.class, properties);
            synchronized (created) {
                created.initialize(contentClaimManager);
            }

            return created;
        } catch (final Exception e) {
            throw new RuntimeException(e);
        }
    }

    public FlowFileSwapManager createSwapManager() {
        final String implementationClassName = isEncryptionProtocolVersionConfigured(nifiProperties)
                ? ENCRYPTED_SWAP_MANAGER_IMPLEMENTATION
                : nifiProperties.getProperty(NiFiProperties.FLOWFILE_SWAP_MANAGER_IMPLEMENTATION, DEFAULT_SWAP_MANAGER_IMPLEMENTATION);
        if (implementationClassName == null) {
            return null;
        }

        try {
            final FlowFileSwapManager swapManager = NarThreadContextClassLoader.createInstance(extensionManager, implementationClassName, FlowFileSwapManager.class, nifiProperties);

            final EventReporter eventReporter = createEventReporter();
            try (final NarCloseable narCloseable = NarCloseable.withNarLoader()) {
                final SwapManagerInitializationContext initializationContext = new SwapManagerInitializationContext() {
                    @Override
                    public ResourceClaimManager getResourceClaimManager() {
                        return resourceClaimManager;
                    }

                    @Override
                    public FlowFileRepository getFlowFileRepository() {
                        return flowFileRepository;
                    }

                    @Override
                    public EventReporter getEventReporter() {
                        return eventReporter;
                    }
                };

                swapManager.initialize(initializationContext);
            }

            return swapManager;
        } catch (final Exception e) {
            throw new RuntimeException(e);
        }
    }

    public EventReporter createEventReporter() {
        return new EventReporter() {
            private static final long serialVersionUID = 1L;

            @Override
            public void reportEvent(final Severity severity, final String category, final String message) {
                final Bulletin bulletin = BulletinFactory.createBulletin(category, severity.name(), message);
                bulletinRepository.addBulletin(bulletin);
            }
        };
    }

    public void purge() {
        getFlowManager().purge();

        writeLock.lock();
        try {
            startConnectablesAfterInitialization.clear();
            startRemoteGroupPortsAfterInitialization.clear();
        } finally {
            writeLock.unlock("purge");
        }
    }

    public void initializeFlow() throws IOException {
        initializeFlow(new StandardQueueProvider(getFlowManager()));
    }

    public void initializeFlow(final QueueProvider queueProvider) throws IOException {
        writeLock.lock();
        try {
            // get all connections/queues and recover from swap files.
            final Set<Connection> connections = flowManager.findAllConnections();

            flowFileRepository.loadFlowFiles(queueProvider);

            long maxIdFromSwapFiles = -1L;
            if (flowFileRepository.isVolatile()) {
                for (final Connection connection : connections) {
                    final FlowFileQueue queue = connection.getFlowFileQueue();
                    queue.purgeSwapFiles();
                }
            } else {
                for (final Connection connection : connections) {
                    final FlowFileQueue queue = connection.getFlowFileQueue();
                    final SwapSummary swapSummary = queue.recoverSwappedFlowFiles();
                    if (swapSummary != null) {
                        final Long maxFlowFileId = swapSummary.getMaxFlowFileId();
                        if (maxFlowFileId != null && maxFlowFileId > maxIdFromSwapFiles) {
                            maxIdFromSwapFiles = maxFlowFileId;
                        }

                        for (final ResourceClaim resourceClaim : swapSummary.getResourceClaims()) {
                            resourceClaimManager.incrementClaimantCount(resourceClaim);
                        }
                    }
                }
            }

            flowFileRepository.updateMaxFlowFileIdentifier(maxIdFromSwapFiles + 1);

            // Begin expiring FlowFiles that are old
            final RepositoryContextFactory contextFactory = new RepositoryContextFactory(contentRepository, flowFileRepository,
                    flowFileEventRepository, counterRepositoryRef.get(), provenanceRepository, stateManagerProvider);
            processScheduler.scheduleFrameworkTask(new ExpireFlowFiles(this, contextFactory), "Expire FlowFiles", 30L, 30L, TimeUnit.SECONDS);

            // now that we've loaded the FlowFiles, this has restored our ContentClaims' states, so we can tell the
            // ContentRepository to purge superfluous files
            contentRepository.cleanup();

            for (final RemoteSiteListener listener : externalSiteListeners) {
                listener.start();
            }

            if (loadBalanceServer != null) {
                loadBalanceServer.start();
            }

            notifyComponentsConfigurationRestored();

            timerDrivenEngineRef.get().scheduleWithFixedDelay(new Runnable() {
                @Override
                public void run() {
                    try {
                        updateRemoteProcessGroups();
                    } catch (final Throwable t) {
                        LOG.warn("Unable to update Remote Process Groups due to " + t);
                        if (LOG.isDebugEnabled()) {
                            LOG.warn("", t);
                        }
                    }
                }
            }, 0L, 30L, TimeUnit.SECONDS);

            timerDrivenEngineRef.get().scheduleWithFixedDelay(new Runnable() {
                @Override
                public void run() {
                    final ProcessGroup rootGroup = flowManager.getRootGroup();
                    final List<ProcessGroup> allGroups = rootGroup.findAllProcessGroups();
                    allGroups.add(rootGroup);

                    for (final ProcessGroup group : allGroups) {
                        try {
                            group.synchronizeWithFlowRegistry(flowManager);
                        } catch (final Exception e) {
                            LOG.error("Failed to synchronize {} with Flow Registry", group, e);
                        }
                    }
                }
            }, 5, 60, TimeUnit.SECONDS);

            initialized.set(true);
        } finally {
            writeLock.unlock("initializeFlow");
        }
    }

    private void notifyComponentsConfigurationRestored() {
        for (final ProcessorNode procNode : flowManager.getRootGroup().findAllProcessors()) {
            final Processor processor = procNode.getProcessor();
            try (final NarCloseable nc = NarCloseable.withComponentNarLoader(extensionManager, processor.getClass(), processor.getIdentifier())) {
                final StandardProcessContext processContext = new StandardProcessContext(procNode, controllerServiceProvider, encryptor,
                        getStateManagerProvider().getStateManager(processor.getIdentifier()), () -> false, this);
                ReflectionUtils.quietlyInvokeMethodsWithAnnotation(OnConfigurationRestored.class, processor, processContext);
            }
        }

        for (final ControllerServiceNode serviceNode : flowManager.getAllControllerServices()) {
            final ControllerService service = serviceNode.getControllerServiceImplementation();

            try (final NarCloseable nc = NarCloseable.withComponentNarLoader(extensionManager, service.getClass(), service.getIdentifier())) {
                final ConfigurationContext configurationContext = new StandardConfigurationContext(serviceNode, controllerServiceProvider, null, variableRegistry);
                ReflectionUtils.quietlyInvokeMethodsWithAnnotation(OnConfigurationRestored.class, service, configurationContext);
            }
        }

        for (final ReportingTaskNode taskNode : getAllReportingTasks()) {
            final ReportingTask task = taskNode.getReportingTask();

            try (final NarCloseable nc = NarCloseable.withComponentNarLoader(extensionManager, task.getClass(), task.getIdentifier())) {
                ReflectionUtils.quietlyInvokeMethodsWithAnnotation(OnConfigurationRestored.class, task, taskNode.getConfigurationContext());
            }
        }

        for (final ParameterProviderNode parameterProviderNode : flowManager.getAllParameterProviders()) {
            final ParameterProvider provider = parameterProviderNode.getParameterProvider();

            try (final NarCloseable nc = NarCloseable.withComponentNarLoader(extensionManager, provider.getClass(), provider.getIdentifier())) {
                ReflectionUtils.quietlyInvokeMethodsWithAnnotation(OnConfigurationRestored.class, provider);
            }
        }
    }

    /**
     * <p>
     * Causes any processors that were added to the flow with a 'delayStart'
     * flag of true to now start
     * </p>
     *
     * @param startDelayedComponents true if start
     */
    public void onFlowInitialized(final boolean startDelayedComponents) {
        writeLock.lock();
        try {
            // Perform validation of all components before attempting to start them.
            LOG.debug("Triggering initial validation of all components");
            final long start = System.nanoTime();

            final ValidationTrigger triggerIfValidating = new ValidationTrigger() {
                @Override
                public void triggerAsync(final ComponentNode component) {
                    final ValidationStatus status = component.getValidationStatus();

                    if (component.getValidationStatus() == ValidationStatus.VALIDATING) {
                        LOG.debug("Will trigger async validation for {} because its status is VALIDATING", component);
                        validationTrigger.triggerAsync(component);
                    } else {
                        LOG.debug("Will not trigger async validation for {} because its status is {}", component, status);
                    }
                }

                @Override
                public void trigger(final ComponentNode component) {
                    final ValidationStatus status = component.getValidationStatus();

                    if (component.getValidationStatus() == ValidationStatus.VALIDATING) {
                        LOG.debug("Will trigger immediate validation for {} because its status is VALIDATING", component);
                        validationTrigger.trigger(component);
                    } else {
                        LOG.debug("Will not trigger immediate validation for {} because its status is {}", component, status);
                    }
                }
            };

            new TriggerValidationTask(flowManager, triggerIfValidating).run();

            final long millis = TimeUnit.NANOSECONDS.toMillis(System.nanoTime() - start);
            LOG.info("Performed initial validation of all components in {} milliseconds", millis);

            // Trigger component validation to occur every 5 seconds.
            validationThreadPool.scheduleWithFixedDelay(new TriggerValidationTask(flowManager, validationTrigger), 5, 5, TimeUnit.SECONDS);

            if (startDelayedComponents) {
                LOG.info("Starting {} processors/ports/funnels", startConnectablesAfterInitialization.size() + startRemoteGroupPortsAfterInitialization.size());
                for (final Connectable connectable : startConnectablesAfterInitialization) {
                    if (connectable.getScheduledState() == ScheduledState.DISABLED) {
                        continue;
                    }

                    try {
                        if (connectable instanceof ProcessorNode) {
                            connectable.getProcessGroup().startProcessor((ProcessorNode) connectable, true);
                        } else {
                            startConnectable(connectable);
                        }
                    } catch (final Throwable t) {
                        LOG.error("Unable to start {} due to {}", new Object[]{connectable, t.toString()});
                        if (LOG.isDebugEnabled()) {
                            LOG.error("", t);
                        }
                    }
                }

                startConnectablesAfterInitialization.clear();

                int startedTransmitting = 0;
                for (final RemoteGroupPort remoteGroupPort : startRemoteGroupPortsAfterInitialization) {
                    try {
                        remoteGroupPort.getRemoteProcessGroup().startTransmitting(remoteGroupPort);
                        startedTransmitting++;
                    } catch (final Throwable t) {
                        LOG.error("Unable to start transmitting with {} due to {}", new Object[]{remoteGroupPort, t});
                    }
                }

                LOG.info("Started {} Remote Group Ports transmitting", startedTransmitting);
                startRemoteGroupPortsAfterInitialization.clear();
            } else {
                // We don't want to start all of the delayed components. However, funnels need to be started anyway
                // because we don't provide users the ability to start or stop them - they are just notional.
                for (final Connectable connectable : startConnectablesAfterInitialization) {
                    try {
                        if (connectable instanceof Funnel) {
                            startConnectable(connectable);
                        }
                    } catch (final Throwable t) {
                        LOG.error("Unable to start {} due to {}", new Object[]{connectable, t});
                    }
                }

                startConnectablesAfterInitialization.clear();
                startRemoteGroupPortsAfterInitialization.clear();
            }

            flowManager.getRootGroup().findAllRemoteProcessGroups().forEach(RemoteProcessGroup::initialize);

            for (final Connection connection : flowManager.findAllConnections()) {
                connection.getFlowFileQueue().startLoadBalancing();
            }

            scheduleLongRunningTaskMonitor();
        } finally {
            writeLock.unlock("onFlowInitialized");
        }
    }

    private void scheduleLongRunningTaskMonitor() {
        longRunningTaskMonitorThreadPool.ifPresent(flowEngine -> {
            try {
                final long scheduleMillis = parseDurationPropertyToMillis(NiFiProperties.MONITOR_LONG_RUNNING_TASK_SCHEDULE);
                final long thresholdMillis = parseDurationPropertyToMillis(NiFiProperties.MONITOR_LONG_RUNNING_TASK_THRESHOLD);

                LongRunningTaskMonitor longRunningTaskMonitor = new LongRunningTaskMonitor(getFlowManager(), createEventReporter(), thresholdMillis);
                longRunningTaskMonitorThreadPool.get().scheduleWithFixedDelay(longRunningTaskMonitor, scheduleMillis, scheduleMillis, TimeUnit.MILLISECONDS);
            } catch (Exception e) {
                LOG.warn("Could not initialize LongRunningTaskMonitor.", e);
            }
        });
    }

    private long parseDurationPropertyToMillis(String propertyName) {
        try {
            final String duration = nifiProperties.getProperty(propertyName);
            return (long) FormatUtils.getPreciseTimeDuration(duration, TimeUnit.MILLISECONDS);
        } catch (final Exception e) {
            LOG.warn("Could not retrieve value for {}. Valid values e.g. 60 secs or 1 min.", propertyName);
            throw e;
        }
    }

    private boolean isLongRunningTaskMonitorEnabled() {
        return StringUtils.isNotBlank(nifiProperties.getProperty(NiFiProperties.MONITOR_LONG_RUNNING_TASK_SCHEDULE))
                && StringUtils.isNotBlank(nifiProperties.getProperty(NiFiProperties.MONITOR_LONG_RUNNING_TASK_THRESHOLD));
    }

    public boolean isStartAfterInitialization(final Connectable component) {
        return startConnectablesAfterInitialization.contains(component) || startRemoteGroupPortsAfterInitialization.contains(component);
    }

    private ContentRepository createContentRepository(final NiFiProperties properties) {
        final String implementationClassName = isEncryptionProtocolVersionConfigured(properties)
                ? ENCRYPTED_CONTENT_REPO_IMPLEMENTATION
                : properties.getProperty(NiFiProperties.CONTENT_REPOSITORY_IMPLEMENTATION, DEFAULT_CONTENT_REPO_IMPLEMENTATION);
        if (implementationClassName == null) {
            throw new RuntimeException("Cannot create Content Repository because the NiFi Properties is missing the following property: "
                    + NiFiProperties.CONTENT_REPOSITORY_IMPLEMENTATION);
        }

        LOG.info("Creating Content Repository [{}]", implementationClassName);
        try {
            final ContentRepository contentRepo = NarThreadContextClassLoader.createInstance(extensionManager, implementationClassName, ContentRepository.class, properties);
            synchronized (contentRepo) {
                contentRepo.initialize(new StandardContentRepositoryContext(resourceClaimManager, createEventReporter()));
            }
            return contentRepo;
        } catch (final Exception e) {
            throw new RuntimeException(e);
        }
    }

    private ProvenanceRepository createProvenanceRepository(final NiFiProperties properties) {
        final String implementationClassName = isEncryptionProtocolVersionConfigured(properties)
                ? ENCRYPTED_PROVENANCE_REPO_IMPLEMENTATION
                : properties.getProperty(NiFiProperties.PROVENANCE_REPO_IMPLEMENTATION_CLASS, DEFAULT_PROVENANCE_REPO_IMPLEMENTATION);
        if (StringUtils.isBlank(implementationClassName)) {
            throw new RuntimeException("Cannot create Provenance Repository because the NiFi Properties is missing the following property: "
                    + NiFiProperties.PROVENANCE_REPO_IMPLEMENTATION_CLASS);
        }

        LOG.info("Creating Provenance Repository [{}]", implementationClassName);
        try {
            return NarThreadContextClassLoader.createInstance(extensionManager, implementationClassName, ProvenanceRepository.class, properties);
        } catch (final Exception e) {
            throw new RuntimeException(e);
        }
    }

    public KerberosConfig createKerberosConfig(final NiFiProperties nifiProperties) {
        final String principal = nifiProperties.getKerberosServicePrincipal();
        final String keytabLocation = nifiProperties.getKerberosServiceKeytabLocation();
        final File kerberosConfigFile = nifiProperties.getKerberosConfigurationFile();

        if (principal == null && keytabLocation == null && kerberosConfigFile == null) {
            return KerberosConfig.NOT_CONFIGURED;
        }

        final File keytabFile = keytabLocation == null ? null : new File(keytabLocation);
        return new KerberosConfig(principal, keytabFile, kerberosConfigFile);
    }


    public ValidationTrigger getValidationTrigger() {
        return validationTrigger;
    }

    public PropertyEncryptor getEncryptor() {
        return encryptor;
    }

    public SensitiveValueEncoder getSensitiveValueEncoder() {
        return sensitiveValueEncoder;
    }

    /**
     * @return the ExtensionManager used for instantiating Processors,
     * Prioritizers, etc.
     */
    public ExtensionManager getExtensionManager() {
        return extensionManager;
    }

    public String getInstanceId() {
        readLock.lock();
        try {
            return instanceId;
        } finally {
            readLock.unlock("getInstanceId");
        }
    }

    public Heartbeater getHeartbeater() {
        return heartbeater;
    }

    /**
     * @return the BulletinRepository for storing and retrieving Bulletins
     */
    public BulletinRepository getBulletinRepository() {
        return bulletinRepository;
    }

    public SnippetManager getSnippetManager() {
        return snippetManager;
    }

    public StateManagerProvider getStateManagerProvider() {
        return stateManagerProvider;
    }

    public Authorizer getAuthorizer() {
        return authorizer;
    }


    /**
     * @return <code>true</code> if the scheduling engine for this controller
     * has been terminated.
     */
    public boolean isTerminated() {
        this.readLock.lock();
        try {
            return null == this.timerDrivenEngineRef.get() || this.timerDrivenEngineRef.get().isTerminated();
        } finally {
            this.readLock.unlock("isTerminated");
        }
    }

    /**
     * Triggers the controller to begin shutdown, stopping all processors and
     * terminating the scheduling engine. After calling this method, the
     * {@link #isTerminated()} method will indicate whether or not the shutdown
     * has finished.
     *
     * @param kill if <code>true</code>, attempts to stop all active threads,
     *             but makes no guarantee that this will happen
     * @throws IllegalStateException if the controller is already stopped or
     *                               currently in the processor of stopping
     */
    public void shutdown(final boolean kill) {
        this.shutdown = true;
        flowManager.getRootGroup().stopProcessing();

        readLock.lock();
        try {
            if (isTerminated() || timerDrivenEngineRef.get().isTerminating()) {
                throw new IllegalStateException("Controller already stopped or still stopping...");
            }

            if (leaderElectionManager != null) {
                leaderElectionManager.stop();
            }

            if (heartbeatMonitor != null) {
                heartbeatMonitor.stop();
            }

            if (kill) {
                this.timerDrivenEngineRef.get().shutdownNow();
                this.eventDrivenEngineRef.get().shutdownNow();
                LOG.info("Initiated immediate shutdown of flow controller...");
            } else {
                this.timerDrivenEngineRef.get().shutdown();
                this.eventDrivenEngineRef.get().shutdown();
                LOG.info("Initiated graceful shutdown of flow controller...waiting up to " + gracefulShutdownSeconds + " seconds");
            }

            validationThreadPool.shutdown();
            clusterTaskExecutor.shutdownNow();

            if (zooKeeperStateServer != null) {
                zooKeeperStateServer.shutdown();
            }

            if (loadBalanceClientThreadPool != null) {
                loadBalanceClientThreadPool.shutdownNow();
            }
            loadBalanceClientTasks.forEach(NioAsyncLoadBalanceClientTask::stop);

            // Trigger any processors' methods marked with @OnShutdown to be called
            flowManager.getRootGroup().shutdown();

            stateManagerProvider.shutdown();

            // invoke any methods annotated with @OnShutdown on Controller Services
            for (final ControllerServiceNode serviceNode : flowManager.getAllControllerServices()) {
                processScheduler.shutdownControllerService(serviceNode, controllerServiceProvider);
            }

            // invoke any methods annotated with @OnShutdown on Reporting Tasks
            for (final ReportingTaskNode taskNode : getAllReportingTasks()) {
                processScheduler.shutdownReportingTask(taskNode);
            }

            try {
                this.timerDrivenEngineRef.get().awaitTermination(gracefulShutdownSeconds / 2, TimeUnit.SECONDS);
                this.eventDrivenEngineRef.get().awaitTermination(gracefulShutdownSeconds / 2, TimeUnit.SECONDS);
            } catch (final InterruptedException ie) {
                LOG.info("Interrupted while waiting for controller termination.");
            }

            try {
                flowFileRepository.close();
            } catch (final Throwable t) {
                LOG.warn("Unable to shut down FlowFileRepository due to {}", new Object[]{t});
            }

            if (this.timerDrivenEngineRef.get().isTerminated() && eventDrivenEngineRef.get().isTerminated()) {
                LOG.info("Controller has been terminated successfully.");
            } else {
                LOG.warn("Controller hasn't terminated properly.  There exists an uninterruptable thread that "
                        + "will take an indeterminate amount of time to stop.  Might need to kill the program manually.");
            }

            for (final RemoteSiteListener listener : externalSiteListeners) {
                listener.stop();
                listener.destroy();
            }

            if (loadBalanceServer != null) {
                loadBalanceServer.stop();
            }

            if (loadBalanceClientRegistry != null) {
                loadBalanceClientRegistry.stop();
            }

            if (processScheduler != null) {
                processScheduler.shutdown();
            }

            if (contentRepository != null) {
                contentRepository.shutdown();
            }

            if (provenanceRepository != null) {
                try {
                    provenanceRepository.close();
                } catch (final IOException ioe) {
                    LOG.warn("There was a problem shutting down the Provenance Repository: " + ioe.toString());
                    if (LOG.isDebugEnabled()) {
                        LOG.warn("", ioe);
                    }
                }
            }

            if (statusHistoryRepository != null) {
                statusHistoryRepository.shutdown();
            }
        } finally {
            readLock.unlock("shutdown");
        }
    }

    /**
     * Serializes the current state of the controller to the given OutputStream
     *
     * @param serializer serializer
     * @param os         stream
     * @throws FlowSerializationException if serialization of the flow fails for
     *                                    any reason
     */
    public synchronized <T> void serialize(final FlowSerializer<T> serializer, final OutputStream os) throws FlowSerializationException {
        T flowConfiguration;

        readLock.lock();
        try {
            final ScheduledStateLookup scheduledStateLookup = createScheduledStateLookup();

            flowConfiguration = serializer.transform(this, scheduledStateLookup);
        } finally {
            readLock.unlock("serialize");
        }

        serializer.serialize(flowConfiguration, os);
    }

    public ScheduledStateLookup createScheduledStateLookup() {
        return new ScheduledStateLookup() {
            @Override
            public ScheduledState getScheduledState(final ProcessorNode procNode) {
                if (startConnectablesAfterInitialization.contains(procNode)) {
                    return ScheduledState.RUNNING;
                }

                return procNode.getDesiredState();
            }

            @Override
            public ScheduledState getScheduledState(final Port port) {
                if (startConnectablesAfterInitialization.contains(port)) {
                    return ScheduledState.RUNNING;
                }
                if (startRemoteGroupPortsAfterInitialization.contains(port)) {
                    return ScheduledState.RUNNING;
                }

                return port.getScheduledState();
            }
        };
    }

    /**
     * Creates a VersionedComponentStateLookup that checks whether or not the given component is scheduled to start when the FlowController
     * is initialized. If the FlowController has already been initialized or if the given component is not scheduled to start upon FlowController
     * initialization, delegates the call to the provided lookup
     *
     * @param delegate the lookup to delegate calls to if a component is not scheduled to start upon FlowController initialization
     * @return the VersionedComponentStateLookup that is created
     */
    public VersionedComponentStateLookup createVersionedComponentStateLookup(final VersionedComponentStateLookup delegate) {
        return new VersionedComponentStateLookup() {
            @Override
            public org.apache.nifi.flow.ScheduledState getState(final ProcessorNode processorNode) {
                if (isStartAfterInitialization(processorNode)) {
                    return org.apache.nifi.flow.ScheduledState.RUNNING;
                }

                return delegate.getState(processorNode);
            }

            @Override
            public org.apache.nifi.flow.ScheduledState getState(final Port port) {
                if (isStartAfterInitialization(port)) {
                    return org.apache.nifi.flow.ScheduledState.RUNNING;
                }

                return delegate.getState(port);
            }

            @Override
            public org.apache.nifi.flow.ScheduledState getState(final ReportingTaskNode taskNode) {
                return delegate.getState(taskNode);
            }

            @Override
            public org.apache.nifi.flow.ScheduledState getState(final ControllerServiceNode serviceNode) {
                return delegate.getState(serviceNode);
            }
        };
    }

    /**
     * Synchronizes this controller with the proposed flow.
     * <p>
     * For more details, see
     * {@link FlowSynchronizer#sync(FlowController, DataFlow, FlowService, BundleUpdateStrategy)}.
     *
     * @param synchronizer synchronizer
     * @param dataFlow the flow to load the controller with. If the flow is null
     * or zero length, then the controller must not have a flow or else an
     * UninheritableFlowException will be thrown.
     * @param flowService the flow service
     *
     * @throws FlowSerializationException if proposed flow is not a valid flow
     * configuration file
     * @throws UninheritableFlowException if the proposed flow cannot be loaded
     * by the controller because in doing so would risk orphaning flow files
     * @throws FlowSynchronizationException if updates to the controller failed.
     *                                      If this exception is thrown, then the controller should be considered
     *                                      unsafe to be used
     * @throws MissingBundleException       if the proposed flow cannot be loaded by the
     *                                      controller because it contains a bundle that does not exist in the controller
     */
    public void synchronize(final FlowSynchronizer synchronizer, final DataFlow dataFlow, final FlowService flowService, final BundleUpdateStrategy bundleUpdateStrategy)
            throws FlowSerializationException, FlowSynchronizationException, UninheritableFlowException, MissingBundleException {
        writeLock.lock();
        try {
            LOG.debug("Synchronizing controller with proposed flow");

            try {
                synchronizer.sync(this, dataFlow, flowService, bundleUpdateStrategy);
            } catch (final UninheritableFlowException ufe) {
                final NodeIdentifier localNodeId = getNodeId();
                if (localNodeId != null) {
                    try {
                        clusterCoordinator.requestNodeDisconnect(localNodeId, DisconnectionCode.MISMATCHED_FLOWS, ufe.getMessage());
                    } catch (final Exception e) {
                        LOG.error("Failed to synchronize Controller with proposed flow and also failed to notify cluster that the flows do not match. Node's state may remain CONNECTING instead of " +
                            "transitioning to DISCONNECTED.", e);
                    }
                }

                throw ufe;
            }

            flowSynchronized.set(true);
            LOG.info("Successfully synchronized controller with proposed flow. Flow contains the following number of components: {}", flowManager.getComponentCounts());
        } finally {
            writeLock.unlock("synchronize");
        }
    }

    /**
     * @return the currently configured maximum number of threads that can be
     * used for executing processors at any given time.
     */
    public int getMaxTimerDrivenThreadCount() {
        return maxTimerDrivenThreads.get();
    }

    public int getMaxEventDrivenThreadCount() {
        return maxEventDrivenThreads.get();
    }

    public int getActiveEventDrivenThreadCount() {
        return eventDrivenEngineRef.get().getActiveCount();
    }

    public int getActiveTimerDrivenThreadCount() {
        return timerDrivenEngineRef.get().getActiveCount();
    }

    public void setMaxTimerDrivenThreadCount(final int maxThreadCount) {
        writeLock.lock();
        try {
            setMaxThreadCount(maxThreadCount, this.timerDrivenEngineRef.get(), this.maxTimerDrivenThreads);
        } finally {
            writeLock.unlock("setMaxTimerDrivenThreadCount");
        }
    }

    public void setMaxEventDrivenThreadCount(final int maxThreadCount) {
        writeLock.lock();
        try {
            setMaxThreadCount(maxThreadCount, this.eventDrivenEngineRef.get(), this.maxEventDrivenThreads);
            processScheduler.setMaxThreadCount(SchedulingStrategy.EVENT_DRIVEN, maxThreadCount);
        } finally {
            writeLock.unlock("setMaxEventDrivenThreadCount");
        }
    }

    /**
     * Updates the number of threads that can be simultaneously used for executing processors.
     * This method must be called while holding the write lock!
     *
     * @param maxThreadCount max number of threads
     */
    private void setMaxThreadCount(final int maxThreadCount, final FlowEngine engine, final AtomicInteger maxThreads) {
        if (maxThreadCount < 1) {
            throw new IllegalArgumentException("Cannot set max number of threads to less than 2");
        }

        maxThreads.getAndSet(maxThreadCount);
        if (null != engine && engine.getCorePoolSize() < maxThreadCount) {
            engine.setCorePoolSize(maxThreads.intValue());
        }
    }

    public UserAwareEventAccess getEventAccess() {
        return eventAccess;
    }

    public StatusAnalyticsEngine getStatusAnalyticsEngine() {
        return analyticsEngine;
    }

    /**
     * Sets the root group to the given group
     *
     * @param group the ProcessGroup that is to become the new Root Group
     * @throws IllegalArgumentException if the ProcessGroup has a parent
     * @throws IllegalStateException    if the FlowController does not know about
     *                                  the given process group
     */
    public void setRootGroup(final ProcessGroup group) {
        if (requireNonNull(group).getParent() != null) {
            throw new IllegalArgumentException("A ProcessGroup that has a parent cannot be the Root Group");
        }

        writeLock.lock();
        try {
            flowManager.setRootGroup(group);
            for (final RemoteSiteListener listener : externalSiteListeners) {
                listener.setRootGroup(group);
            }

            // update the heartbeat bean
            this.heartbeatBeanRef.set(new HeartbeatBean(group, isPrimary()));
            allProcessGroups.put(group.getIdentifier(), group);
            allProcessGroups.put(FlowManager.ROOT_GROUP_ID_ALIAS, group);
        } finally {
            writeLock.unlock("setRootGroup");
        }
    }

    public SystemDiagnostics getSystemDiagnostics() {
        final SystemDiagnosticsFactory factory = new SystemDiagnosticsFactory();
        return factory.create(flowFileRepository, contentRepository, provenanceRepository);
    }

    public String getContentRepoFileStoreName(final String containerName) {
        return contentRepository.getContainerFileStoreName(containerName);
    }

    public String getFlowRepoFileStoreName() {
        return flowFileRepository.getFileStoreName();
    }

    public String getProvenanceRepoFileStoreName(final String containerName) {
        return provenanceRepository.getContainerFileStoreName(containerName);
    }

    //
    // ProcessGroup access
    //

    private Position toPosition(final PositionDTO dto) {
        return new Position(dto.getX(), dto.getY());
    }

    //
    // Snippet
    //

    private void verifyBundleInVersionedFlow(final Bundle requiredBundle, final Set<BundleCoordinate> supportedBundles) {
        final BundleCoordinate requiredCoordinate = new BundleCoordinate(requiredBundle.getGroup(), requiredBundle.getArtifact(), requiredBundle.getVersion());
        if (!supportedBundles.contains(requiredCoordinate)) {
            throw new IllegalStateException("Unsupported bundle: " + requiredCoordinate);
        }
    }


    private void verifyProcessorsInVersionedFlow(final VersionedProcessGroup versionedFlow, final Map<String, Set<BundleCoordinate>> supportedTypes) {
        if (versionedFlow.getProcessors() != null) {
            versionedFlow.getProcessors().forEach(processor -> {
                if (processor.getBundle() == null) {
                    throw new IllegalArgumentException("Processor bundle must be specified.");
                }

                if (supportedTypes.containsKey(processor.getType())) {
                    verifyBundleInVersionedFlow(processor.getBundle(), supportedTypes.get(processor.getType()));
                } else {
                    throw new IllegalStateException("Invalid Processor Type: " + processor.getType());
                }
            });
        }

        if (versionedFlow.getProcessGroups() != null) {
            versionedFlow.getProcessGroups().forEach(processGroup -> {
                verifyProcessorsInVersionedFlow(processGroup, supportedTypes);
            });
        }
    }


    private void verifyControllerServicesInVersionedFlow(final VersionedProcessGroup versionedFlow, final Map<String, Set<BundleCoordinate>> supportedTypes) {
        if (versionedFlow.getControllerServices() != null) {
            versionedFlow.getControllerServices().forEach(controllerService -> {
                if (supportedTypes.containsKey(controllerService.getType())) {
                    if (controllerService.getBundle() == null) {
                        throw new IllegalArgumentException("Controller Service bundle must be specified.");
                    }

                    verifyBundleInVersionedFlow(controllerService.getBundle(), supportedTypes.get(controllerService.getType()));
                } else {
                    throw new IllegalStateException("Invalid Controller Service Type: " + controllerService.getType());
                }
            });
        }

        if (versionedFlow.getProcessGroups() != null) {
            versionedFlow.getProcessGroups().forEach(processGroup -> {
                verifyControllerServicesInVersionedFlow(processGroup, supportedTypes);
            });
        }
    }

    public void verifyComponentTypesInSnippet(final VersionedProcessGroup versionedFlow) {
        final Map<String, Set<BundleCoordinate>> processorClasses = new HashMap<>();
        for (final ExtensionDefinition extensionDefinition : extensionManager.getExtensions(Processor.class)) {
            final String name = extensionDefinition.getImplementationClassName();
            processorClasses.put(name, extensionManager.getBundles(name).stream().map(bundle -> bundle.getBundleDetails().getCoordinate()).collect(Collectors.toSet()));
        }
        verifyProcessorsInVersionedFlow(versionedFlow, processorClasses);

        final Map<String, Set<BundleCoordinate>> controllerServiceClasses = new HashMap<>();
        for (final ExtensionDefinition extensionDefinition : extensionManager.getExtensions(ControllerService.class)) {
            final String name = extensionDefinition.getImplementationClassName();
            controllerServiceClasses.put(name, extensionManager.getBundles(name).stream().map(bundle -> bundle.getBundleDetails().getCoordinate()).collect(Collectors.toSet()));
        }
        verifyControllerServicesInVersionedFlow(versionedFlow, controllerServiceClasses);

        final Set<String> prioritizerClasses = new HashSet<>();
        for (final ExtensionDefinition extensionDefinition : extensionManager.getExtensions(FlowFilePrioritizer.class)) {
            final String name = extensionDefinition.getImplementationClassName();
            prioritizerClasses.add(name);
        }

        final Set<VersionedConnection> allConns = new HashSet<>();
        allConns.addAll(versionedFlow.getConnections());
        for (final VersionedProcessGroup childGroup : versionedFlow.getProcessGroups()) {
            allConns.addAll(findAllConnections(childGroup));
        }

        for (final VersionedConnection conn : allConns) {
            final List<String> prioritizers = conn.getPrioritizers();
            if (prioritizers != null) {
                for (final String prioritizer : prioritizers) {
                    if (!prioritizerClasses.contains(prioritizer)) {
                        throw new IllegalStateException("Invalid FlowFile Prioritizer Type: " + prioritizer);
                    }
                }
            }
        }
    }

    private Set<VersionedConnection> findAllConnections(final VersionedProcessGroup group) {
        final Set<VersionedConnection> conns = new HashSet<>();
        for (final VersionedConnection connection : group.getConnections()) {
            conns.add(connection);
        }

        for (final VersionedProcessGroup childGroup : group.getProcessGroups()) {
            conns.addAll(findAllConnections(childGroup));
        }
        return conns;
    }

    //
    // Processor access
    //


    /**
     * Returns the ProcessGroup with the given ID
     *
     * @param id group
     * @return the process group or null if not group is found
     */
    private ProcessGroup lookupGroup(final String id) {
        final ProcessGroup group = flowManager.getGroup(id);
        if (group == null) {
            throw new IllegalStateException("No Group with ID " + id + " exists");
        }
        return group;
    }


    public List<GarbageCollectionStatus> getGarbageCollectionStatus() {
        final List<GarbageCollectionStatus> statuses = new ArrayList<>();

        final Date now = new Date();
        for (final GarbageCollectorMXBean mbean : ManagementFactory.getGarbageCollectorMXBeans()) {
            final String managerName = mbean.getName();
            final long count = mbean.getCollectionCount();
            final long millis = mbean.getCollectionTime();
            final GarbageCollectionStatus status = new StandardGarbageCollectionStatus(managerName, now, count, millis);
            statuses.add(status);
        }

        return statuses;
    }

    public GarbageCollectionHistory getGarbageCollectionHistory() {
        return statusHistoryRepository.getGarbageCollectionHistory(new Date(0L), new Date());
    }


    public ReloadComponent getReloadComponent() {
        return reloadComponent;
    }

    public void startProcessor(final String parentGroupId, final String processorId) {
        startProcessor(parentGroupId, processorId, true);
    }

    public void startProcessor(final String parentGroupId, final String processorId, final boolean failIfStopping) {
        final ProcessGroup group = lookupGroup(parentGroupId);
        final ProcessorNode node = group.getProcessor(processorId);
        if (node == null) {
            throw new IllegalStateException("Cannot find ProcessorNode with ID " + processorId + " within ProcessGroup with ID " + parentGroupId);
        }

        writeLock.lock();
        try {
            if (initialized.get()) {
                group.startProcessor(node, failIfStopping);
            } else {
                startConnectablesAfterInitialization.add(node);
            }
        } finally {
            writeLock.unlock("startProcessor");
        }
    }

    public boolean isInitialized() {
        return initialized.get();
    }

    public boolean isFlowSynchronized() {
        return flowSynchronized.get();
    }

    public void startConnectable(final Connectable connectable) {
        final ProcessGroup group = requireNonNull(connectable).getProcessGroup();

        writeLock.lock();
        try {
            if (initialized.get()) {
                switch (requireNonNull(connectable).getConnectableType()) {
                    case FUNNEL:
                        group.startFunnel((Funnel) connectable);
                        break;
                    case INPUT_PORT:
                    case REMOTE_INPUT_PORT:
                        group.startInputPort((Port) connectable);
                        break;
                    case OUTPUT_PORT:
                    case REMOTE_OUTPUT_PORT:
                        group.startOutputPort((Port) connectable);
                        break;
                    case PROCESSOR:
                        group.startProcessor((ProcessorNode) connectable,  true);
                        break;
                    default:
                        throw new IllegalArgumentException();
                }
            } else {
                startConnectablesAfterInitialization.add(connectable);
            }
        } finally {
            writeLock.unlock("startConnectable");
        }
    }

    public void stopConnectable(final Connectable connectable) {
        final ProcessGroup group = requireNonNull(connectable).getProcessGroup();

        writeLock.lock();
        try {
            switch (requireNonNull(connectable).getConnectableType()) {
                case FUNNEL:
                    // Ignore. We don't support stopping funnels.
                    break;
                case INPUT_PORT:
                case REMOTE_INPUT_PORT:
                    startConnectablesAfterInitialization.remove(connectable);
                    group.stopInputPort((Port) connectable);
                    break;
                case OUTPUT_PORT:
                case REMOTE_OUTPUT_PORT:
                    startConnectablesAfterInitialization.remove(connectable);
                    group.stopOutputPort((Port) connectable);
                    break;
                case PROCESSOR:
                    startConnectablesAfterInitialization.remove(connectable);
                    group.stopProcessor((ProcessorNode) connectable);
                    break;
                default:
                    throw new IllegalArgumentException();
            }
        } finally {
            writeLock.unlock("stopConnectable");
        }
    }

    public void startTransmitting(final RemoteGroupPort remoteGroupPort) {
        writeLock.lock();
        try {
            if (initialized.get()) {
                remoteGroupPort.getRemoteProcessGroup().startTransmitting(remoteGroupPort);
            } else {
                startRemoteGroupPortsAfterInitialization.add(remoteGroupPort);
            }
        } finally {
            writeLock.unlock("startTransmitting");
        }
    }

    public void stopTransmitting(final RemoteGroupPort remoteGroupPort) {
        writeLock.lock();
        try {
            if (initialized.get()) {
                remoteGroupPort.getRemoteProcessGroup().stopTransmitting(remoteGroupPort);
            } else {
                startRemoteGroupPortsAfterInitialization.remove(remoteGroupPort);
            }
        } finally {
            writeLock.unlock("stopTransmitting");
        }
    }

    public void stopProcessor(final String parentGroupId, final String processorId) {
        final ProcessGroup group = lookupGroup(parentGroupId);
        final ProcessorNode node = group.getProcessor(processorId);
        if (node == null) {
            throw new IllegalStateException("Cannot find ProcessorNode with ID " + processorId + " within ProcessGroup with ID " + parentGroupId);
        }
        group.stopProcessor(node);
        // If we are ready to start the processor upon initialization of the controller, don't.
        startConnectablesAfterInitialization.remove(node);
    }


    @Override
    public void startReportingTask(final ReportingTaskNode reportingTaskNode) {
        if (isTerminated()) {
            throw new IllegalStateException("Cannot start reporting task " + reportingTaskNode.getIdentifier() + " because the controller is terminated");
        }

        reportingTaskNode.verifyCanStart();
        reportingTaskNode.reloadAdditionalResourcesIfNecessary();
        processScheduler.schedule(reportingTaskNode);
    }

    @Override
    public void stopReportingTask(final ReportingTaskNode reportingTaskNode) {
        if (isTerminated()) {
            return;
        }

        reportingTaskNode.verifyCanStop();
        processScheduler.unschedule(reportingTaskNode);
    }

    public FlowManager getFlowManager() {
        return flowManager;
    }

    public GarbageCollectionLog getGarbageCollectionLog() {
        return gcLog;
    }

    public RepositoryContextFactory getRepositoryContextFactory() {
        return repositoryContextFactory;
    }

    public ClusterCoordinator getClusterCoordinator() {
        return clusterCoordinator;
    }

    /**
     * Creates a connection between two Connectable objects.
     *
     * @param id                required ID of the connection
     * @param name              the name of the connection, or <code>null</code> to leave the
     *                          connection unnamed
     * @param source            required source
     * @param destination       required destination
     * @param relationshipNames required collection of relationship names
     * @return the connection
     * @throws NullPointerException     if the ID, source, destination, or set of relationships is null.
     * @throws IllegalArgumentException if <code>relationships</code> is an empty collection
     */
    public Connection createConnection(final String id, final String name, final Connectable source, final Connectable destination, final Collection<String> relationshipNames) {
        final StandardConnection.Builder builder = new StandardConnection.Builder(processScheduler);

        final List<Relationship> relationships = new ArrayList<>();
        for (final String relationshipName : requireNonNull(relationshipNames)) {
            relationships.add(new Relationship.Builder().name(relationshipName).build());
        }

        // Create and initialize a FlowFileSwapManager for this connection
        final FlowFileSwapManager swapManager = createSwapManager();
        final EventReporter eventReporter = createEventReporter();

        try (final NarCloseable narCloseable = NarCloseable.withNarLoader()) {
            final SwapManagerInitializationContext initializationContext = new SwapManagerInitializationContext() {
                @Override
                public ResourceClaimManager getResourceClaimManager() {
                    return resourceClaimManager;
                }

                @Override
                public FlowFileRepository getFlowFileRepository() {
                    return flowFileRepository;
                }

                @Override
                public EventReporter getEventReporter() {
                    return eventReporter;
                }
            };

            swapManager.initialize(initializationContext);
        }

        final FlowFileQueueFactory flowFileQueueFactory = new FlowFileQueueFactory() {
            @Override
            public FlowFileQueue createFlowFileQueue(final LoadBalanceStrategy loadBalanceStrategy, final String partitioningAttribute, final ConnectionEventListener eventListener,
                                                     final ProcessGroup processGroup) {
                final FlowFileQueue flowFileQueue;

                if (clusterCoordinator == null) {
                    flowFileQueue = new StandardFlowFileQueue(id, eventListener, flowFileRepository, provenanceRepository, resourceClaimManager, processScheduler, swapManager,
                            eventReporter, nifiProperties.getQueueSwapThreshold(),
                            processGroup.getDefaultFlowFileExpiration(), processGroup.getDefaultBackPressureObjectThreshold(), processGroup.getDefaultBackPressureDataSizeThreshold());
                } else {
                    flowFileQueue = new SocketLoadBalancedFlowFileQueue(id, eventListener, processScheduler, flowFileRepository, provenanceRepository, contentRepository, resourceClaimManager,
                            clusterCoordinator, loadBalanceClientRegistry, swapManager, nifiProperties.getQueueSwapThreshold(), eventReporter);

                    flowFileQueue.setFlowFileExpiration(processGroup.getDefaultFlowFileExpiration());
                    flowFileQueue.setBackPressureObjectThreshold(processGroup.getDefaultBackPressureObjectThreshold());
                    flowFileQueue.setBackPressureDataSizeThreshold(processGroup.getDefaultBackPressureDataSizeThreshold());
                }

                return flowFileQueue;
            }
        };

        final Connection connection = builder.id(requireNonNull(id).intern())
                .name(name == null ? null : name.intern())
                .processGroup(destination.getProcessGroup())
                .relationships(relationships)
                .source(requireNonNull(source))
                .destination(destination)
                .flowFileQueueFactory(flowFileQueueFactory)
                .build();

        return connection;
    }


    @Override
    public ReportingTaskNode getReportingTaskNode(final String identifier) {
        return flowManager.getReportingTaskNode(identifier);
    }

    @Override
    public ReportingTaskNode createReportingTask(final String type, final String id, final BundleCoordinate bundleCoordinate, final boolean firstTimeAdded) throws ReportingTaskInstantiationException {
        return flowManager.createReportingTask(type, id, bundleCoordinate, firstTimeAdded);
    }

    @Override
    public Set<ReportingTaskNode> getAllReportingTasks() {
        return flowManager.getAllReportingTasks();
    }

    @Override
    public void removeReportingTask(final ReportingTaskNode reportingTaskNode) {
        flowManager.removeReportingTask(reportingTaskNode);
    }

    public ControllerServiceProvider getControllerServiceProvider() {
        return controllerServiceProvider;
    }


    public VariableRegistry getVariableRegistry() {
        return variableRegistry;
    }

    public ProvenanceAuthorizableFactory getProvenanceAuthorizableFactory() {
        return provenanceAuthorizableFactory;
    }

    @Override
    public void enableReportingTask(final ReportingTaskNode reportingTaskNode) {
        reportingTaskNode.verifyCanEnable();
        reportingTaskNode.reloadAdditionalResourcesIfNecessary();
        processScheduler.enableReportingTask(reportingTaskNode);
    }

    @Override
    public void disableReportingTask(final ReportingTaskNode reportingTaskNode) {
        reportingTaskNode.verifyCanDisable();
        processScheduler.disableReportingTask(reportingTaskNode);
    }


    //
    // Counters
    //
    public List<Counter> getCounters() {
        final List<Counter> counters = new ArrayList<>();

        final CounterRepository counterRepo = counterRepositoryRef.get();
        for (final Counter counter : counterRepo.getCounters()) {
            counters.add(counter);
        }

        return counters;
    }

    public Counter resetCounter(final String identifier) {
        final CounterRepository counterRepo = counterRepositoryRef.get();
        final Counter resetValue = counterRepo.resetCounter(identifier);
        return resetValue;
    }

<<<<<<< HEAD
    public List<KyCounter> getKyCounters() {
        final List<KyCounter> counters = new ArrayList<>();

        final CounterRepository counterRepo = counterRepositoryRef.get();
        for (final Counter counter : counterRepo.getCounters()) {
            KyCounter kyCounter=new KyCounter(counter.getIdentifier(),counter.getContext(),counter.getName());
            kyCounter.adjust(counter.getValue());
            counters.add(kyCounter);
        }

        return counters;
    }

    public KyCounter resetKyCounter(final String identifier) {
        final CounterRepository counterRepo = counterRepositoryRef.get();
        final Counter resetValue = counterRepo.resetCounter(identifier);
        KyCounter kyCounter=new KyCounter(resetValue.getIdentifier(),resetValue.getContext(),resetValue.getName());
        kyCounter.adjust(resetValue.getValue());
        return kyCounter;
    }

    //
    // Access to controller status
    //
    public QueueSize getTotalFlowFileCount(final ProcessGroup group) {
        int count = 0;
        long contentSize = 0L;

        for (final Connection connection : group.getConnections()) {
            final QueueSize size = connection.getFlowFileQueue().size();
            count += size.getObjectCount();
            contentSize += size.getByteCount();
        }
        for (final ProcessGroup childGroup : group.getProcessGroups()) {
            final QueueSize size = getTotalFlowFileCount(childGroup);
            count += size.getObjectCount();
            contentSize += size.getByteCount();
        }

        return new QueueSize(count, contentSize);
    }

=======
>>>>>>> 109e54cd
    public class GroupStatusCounts {
        private int queuedCount = 0;
        private long queuedContentSize = 0;
        private int activeThreadCount = 0;
        private int terminatedThreadCount = 0;

        public GroupStatusCounts(final ProcessGroup group) {
            calculateCounts(group);
        }

        private void calculateCounts(final ProcessGroup group) {
            for (final Connection connection : group.getConnections()) {
                final QueueSize size = connection.getFlowFileQueue().size();
                queuedCount += size.getObjectCount();
                queuedContentSize += size.getByteCount();

                final Connectable source = connection.getSource();
                if (ConnectableType.REMOTE_OUTPUT_PORT.equals(source.getConnectableType())) {
                    final RemoteGroupPort remoteOutputPort = (RemoteGroupPort) source;
                    activeThreadCount += processScheduler.getActiveThreadCount(remoteOutputPort);
                }

                final Connectable destination = connection.getDestination();
                if (ConnectableType.REMOTE_INPUT_PORT.equals(destination.getConnectableType())) {
                    final RemoteGroupPort remoteInputPort = (RemoteGroupPort) destination;
                    activeThreadCount += processScheduler.getActiveThreadCount(remoteInputPort);
                }
            }
            for (final ProcessorNode processor : group.getProcessors()) {
                activeThreadCount += processScheduler.getActiveThreadCount(processor);
                terminatedThreadCount += processor.getTerminatedThreadCount();
            }
            for (final Port port : group.getInputPorts()) {
                activeThreadCount += processScheduler.getActiveThreadCount(port);
            }
            for (final Port port : group.getOutputPorts()) {
                activeThreadCount += processScheduler.getActiveThreadCount(port);
            }
            for (final Funnel funnel : group.getFunnels()) {
                activeThreadCount += processScheduler.getActiveThreadCount(funnel);
            }
            for (final ProcessGroup childGroup : group.getProcessGroups()) {
                calculateCounts(childGroup);
            }
        }

        public int getQueuedCount() {
            return queuedCount;
        }

        public long getQueuedContentSize() {
            return queuedContentSize;
        }

        public int getActiveThreadCount() {
            return activeThreadCount;
        }

        public int getTerminatedThreadCount() {
            return terminatedThreadCount;
        }
    }

    public GroupStatusCounts getGroupStatusCounts(final ProcessGroup group) {
        return new GroupStatusCounts(group);
    }

    public int getActiveThreadCount() {
        final int timerDrivenCount = timerDrivenEngineRef.get().getActiveCount();
        final int eventDrivenCount = eventDrivenSchedulingAgent.getActiveThreadCount();
        return timerDrivenCount + eventDrivenCount;
    }


    //
    // Clustering methods
    //

    /**
     * Starts heartbeating to the cluster. May only be called if the instance
     * was constructed for a clustered environment.
     *
     * @throws IllegalStateException if not configured for clustering
     */
    public void startHeartbeating() throws IllegalStateException {
        if (!isConfiguredForClustering()) {
            throw new IllegalStateException("Unable to start heartbeating because heartbeating is not configured.");
        }

        writeLock.lock();
        try {
            stopHeartbeating();

            final HeartbeatSendTask sendTask = new HeartbeatSendTask();
            this.heartbeatSendTask.set(sendTask);
            heartbeatSenderFuture = clusterTaskExecutor.scheduleWithFixedDelay(sendTask, 0, heartbeatDelaySeconds, TimeUnit.SECONDS);
        } finally {
            writeLock.unlock("startHeartbeating");
        }
    }

    /**
     * Notifies controller that the sending of heartbeats should be temporarily
     * suspended. This method does not cancel any background tasks as does
     * {@link #stopHeartbeating()} and does not require any lock on the
     * FlowController. Background tasks will still generate heartbeat messages
     * and any background task currently in the process of sending a Heartbeat
     * to the cluster will continue.
     */
    public void suspendHeartbeats() {
        heartbeatsSuspended.set(true);
    }

    /**
     * Notifies controller that the sending of heartbeats should be re-enabled.
     * This method does not submit any background tasks to take affect as does
     * {@link #startHeartbeating()} and does not require any lock on the
     * FlowController.
     */
    public void resumeHeartbeats() {
        heartbeatsSuspended.set(false);
    }

    /**
     * Stops heartbeating to the cluster. May only be called if the instance was
     * constructed for a clustered environment. If the controller was not
     * heartbeating, then this method has no effect.
     *
     * @throws IllegalStateException if not clustered
     */
    public void stopHeartbeating() throws IllegalStateException {
        if (!isConfiguredForClustering()) {
            throw new IllegalStateException("Unable to stop heartbeating because heartbeating is not configured.");
        }

        LOG.info("Will no longer send heartbeats");

        writeLock.lock();
        try {
            if (!isHeartbeating()) {
                return;
            }

            if (heartbeatSenderFuture != null) {
                LOG.info("FlowController will stop sending heartbeats to Cluster Coordinator");
                heartbeatSenderFuture.cancel(false);
            }
        } finally {
            writeLock.unlock("stopHeartbeating");
        }

    }

    /**
     * @return true if the instance is heartbeating; false otherwise
     */
    public boolean isHeartbeating() {
        readLock.lock();
        try {
            return heartbeatSenderFuture != null && !heartbeatSenderFuture.isCancelled();
        } finally {
            readLock.unlock("isHeartbeating");
        }
    }

    /**
     * @return the number of seconds to wait between successive heartbeats
     */
    public int getHeartbeatDelaySeconds() {
        readLock.lock();
        try {
            return heartbeatDelaySeconds;
        } finally {
            readLock.unlock("getHeartbeatDelaySeconds");
        }
    }

    /**
     * The node identifier of this instance.
     *
     * @return the node identifier or null if no identifier is set
     */
    public NodeIdentifier getNodeId() {
        return nodeId;
    }

    /**
     * Sets the node identifier for this instance.
     *
     * @param nodeId the node identifier, which may be null
     */
    public void setNodeId(final NodeIdentifier nodeId) {
        this.nodeId = nodeId;
    }

    /**
     * @return true if this instance is clustered; false otherwise. Clustered
     * means that a node is either connected or trying to connect to the
     * cluster.
     */
    @Override
    public boolean isClustered() {
        readLock.lock();
        try {
            return clustered;
        } finally {
            readLock.unlock("isClustered");
        }
    }

    @Override
    public Set<String> getClusterMembers() {
        if (isClustered()) {
            return clusterCoordinator.getConnectionStatuses().stream().map(s -> s.getNodeIdentifier().getApiAddress()).collect(Collectors.toSet());
        } else {
            return Collections.emptySet();
        }
    }

    @Override
    public Optional<String> getCurrentNode() {
        if (isClustered() && getNodeId() != null) {
            return Optional.of(getNodeId().getApiAddress());
        } else {
            return Optional.empty();
        }
    }

    @Override
    public boolean isConfiguredForClustering() {
        return configuredForClustering;
    }

    void registerForClusterCoordinator(final boolean participate) {
        final String participantId = participate ? heartbeatMonitor.getHeartbeatAddress() : null;

        leaderElectionManager.register(ClusterRoles.CLUSTER_COORDINATOR, new LeaderElectionStateChangeListener() {
            @Override
            public synchronized void onLeaderRelinquish() {
                LOG.info("This node is no longer the elected Active Cluster Coordinator");
                bulletinRepository.addBulletin(BulletinFactory.createBulletin("Cluster Coordinator", Severity.INFO.name(), participantId + " is no longer the Cluster Coordinator"));

                // We do not want to stop the heartbeat monitor. This is because even though ZooKeeper offers guarantees
                // that watchers will see changes on a ZNode in the order they happened, there does not seem to be any
                // guarantee that Curator will notify us that our leadership was gained or loss in the order that it happened.
                // As a result, if nodes connect/disconnect from cluster quickly, we could invoke stop() then start() or
                // start() then stop() in the wrong order, which can cause the cluster to behavior improperly. As a result, we simply
                // call start() when we become the leader, and this will ensure that initialization is handled. The heartbeat monitor
                // then will check the zookeeper znode to check if it is the cluster coordinator before kicking any nodes out of the
                // cluster.
            }

            @Override
            public synchronized void onLeaderElection() {
                LOG.info("This node elected Active Cluster Coordinator");
                bulletinRepository.addBulletin(BulletinFactory.createBulletin("Cluster Coordinator", Severity.INFO.name(), participantId + " has been elected the Cluster Coordinator"));

                // Purge any heartbeats that we already have. If we don't do this, we can have a scenario where we receive heartbeats
                // from a node, and then another node becomes Cluster Coordinator. As a result, we stop receiving heartbeats. Now that
                // we are again the Cluster Coordinator, we will detect that there are old heartbeat messages and start disconnecting
                // nodes due to a lack of heartbeat. By purging the heartbeats here, we remove any old heartbeat messages so that this
                // does not happen.
                FlowController.this.heartbeatMonitor.purgeHeartbeats();
            }
        }, participantId);
    }

    void registerForPrimaryNode() {
        final String participantId = heartbeatMonitor.getHeartbeatAddress();

        leaderElectionManager.register(ClusterRoles.PRIMARY_NODE, new LeaderElectionStateChangeListener() {
            @Override
            public void onLeaderElection() {
                setPrimary(true);
            }

            @Override
            public void onLeaderRelinquish() {
                setPrimary(false);
            }
        }, participantId);
    }

    /**
     * Sets whether this instance is clustered. Clustered means that a node is
     * either connected or trying to connect to the cluster.
     *
     * @param clustered         true if clustered
     * @param clusterInstanceId if clustered is true, indicates the InstanceID
     *                          of the Cluster Manager
     */
    public void setClustered(final boolean clustered, final String clusterInstanceId) {
        writeLock.lock();
        try {
            // verify whether the this node's clustered status is changing
            boolean isChanging = false;
            if (this.clustered != clustered) {
                isChanging = true;

                if (clustered) {
                    LOG.info("Cluster State changed from Not Clustered to Clustered");
                } else {
                    LOG.info("Cluster State changed from Clustered to Not Clustered");
                }
            }

            // mark the new cluster status
            this.clustered = clustered;
            eventDrivenWorkerQueue.setClustered(clustered);

            if (clusterInstanceId != null) {
                this.instanceId = clusterInstanceId;
            }

            // update the bulletin repository
            if (isChanging) {
                if (clustered) {
                    onClusterConnect();
                    leaderElectionManager.start();
                    stateManagerProvider.enableClusterProvider();

                    loadBalanceClientRegistry.start();

                    heartbeat();
                } else {
                    stateManagerProvider.disableClusterProvider();
                    setPrimary(false);
                }

                final List<RemoteProcessGroup> remoteGroups = flowManager.getRootGroup().findAllRemoteProcessGroups();
                for (final RemoteProcessGroup remoteGroup : remoteGroups) {
                    remoteGroup.reinitialize(clustered);
                }
            }

            if (!clustered) {
                onClusterDisconnect();
            }

            // update the heartbeat bean
            this.heartbeatBeanRef.set(new HeartbeatBean(flowManager.getRootGroup(), isPrimary()));
        } finally {
            writeLock.unlock("setClustered");
        }
    }

    public void onClusterConnect() {
        registerForPrimaryNode();

        // Participate in Leader Election for Heartbeat Monitor. Start the heartbeat monitor
        // if/when we become leader and stop it when we lose leader role
        registerForClusterCoordinator(true);

        resumeHeartbeats();
    }

    public void onClusterDisconnect() {
        leaderElectionManager.unregister(ClusterRoles.PRIMARY_NODE);
        leaderElectionManager.unregister(ClusterRoles.CLUSTER_COORDINATOR);
    }

    public LeaderElectionManager getLeaderElectionManager() {
        return leaderElectionManager;
    }

    /**
     * @return true if this instance is the primary node in the cluster; false
     * otherwise
     */
    @Override
    public boolean isPrimary() {
        return isClustered() && leaderElectionManager != null && leaderElectionManager.isLeader(ClusterRoles.PRIMARY_NODE);
    }

    public boolean isClusterCoordinator() {
        return isClustered() && leaderElectionManager != null && leaderElectionManager.isLeader(ClusterRoles.CLUSTER_COORDINATOR);
    }

    public void setPrimary(final boolean primary) {
        final PrimaryNodeState nodeState = primary ? PrimaryNodeState.ELECTED_PRIMARY_NODE : PrimaryNodeState.PRIMARY_NODE_REVOKED;
        final ProcessGroup rootGroup = flowManager.getRootGroup();
        for (final ProcessorNode procNode : rootGroup.findAllProcessors()) {
            try (final NarCloseable narCloseable = NarCloseable.withComponentNarLoader(extensionManager, procNode.getProcessor().getClass(), procNode.getIdentifier())) {
                ReflectionUtils.quietlyInvokeMethodsWithAnnotation(OnPrimaryNodeStateChange.class, procNode.getProcessor(), nodeState);
            }
        }
        for (final ControllerServiceNode serviceNode : flowManager.getAllControllerServices()) {
            final Class<?> serviceImplClass = serviceNode.getControllerServiceImplementation().getClass();
            try (final NarCloseable narCloseable = NarCloseable.withComponentNarLoader(extensionManager, serviceImplClass, serviceNode.getIdentifier())) {
                ReflectionUtils.quietlyInvokeMethodsWithAnnotation(OnPrimaryNodeStateChange.class, serviceNode.getControllerServiceImplementation(), nodeState);
            }
        }
        for (final ReportingTaskNode reportingTaskNode : getAllReportingTasks()) {
            try (final NarCloseable narCloseable = NarCloseable.withComponentNarLoader(extensionManager, reportingTaskNode.getReportingTask().getClass(), reportingTaskNode.getIdentifier())) {
                ReflectionUtils.quietlyInvokeMethodsWithAnnotation(OnPrimaryNodeStateChange.class, reportingTaskNode.getReportingTask(), nodeState);
            }
        }

        // update primary
        eventDrivenWorkerQueue.setPrimary(primary);

        // update the heartbeat bean
        final HeartbeatBean oldBean = this.heartbeatBeanRef.getAndSet(new HeartbeatBean(rootGroup, primary));

        // Emit a bulletin detailing the fact that the primary node state has changed
        if (oldBean == null || oldBean.isPrimary() != primary) {
            final String message = primary ? "This node has been elected Primary Node" : "This node is no longer Primary Node";
            final Bulletin bulletin = BulletinFactory.createBulletin("Primary Node", Severity.INFO.name(), message);
            bulletinRepository.addBulletin(bulletin);
            LOG.info(message);
        }
    }

    static boolean areEqual(final String a, final String b) {
        if (a == null && b == null) {
            return true;
        }
        if (a == b) {
            return true;
        }

        if (a == null || b == null) {
            return false;
        }

        return a.equals(b);
    }

    static boolean areEqual(final Long a, final Long b) {
        if (a == null && b == null) {
            return true;
        }
        if (a == b) {
            return true;
        }

        if (a == null || b == null) {
            return false;
        }
        return a.compareTo(b) == 0;
    }

    public ContentAvailability getContentAvailability(final ProvenanceEventRecord event) {
        final String replayFailure = getReplayFailureReason(event);

        return new ContentAvailability() {
            @Override
            public String getReasonNotReplayable() {
                return replayFailure;
            }

            @Override
            public boolean isContentSame() {
                return areEqual(event.getPreviousContentClaimContainer(), event.getContentClaimContainer())
                        && areEqual(event.getPreviousContentClaimSection(), event.getContentClaimSection())
                        && areEqual(event.getPreviousContentClaimIdentifier(), event.getContentClaimIdentifier())
                        && areEqual(event.getPreviousContentClaimOffset(), event.getContentClaimOffset())
                        && areEqual(event.getPreviousFileSize(), event.getFileSize());
            }

            @Override
            public boolean isInputAvailable() {
                try {
                    return contentRepository.isAccessible(createClaim(event.getPreviousContentClaimContainer(), event.getPreviousContentClaimSection(),
                            event.getPreviousContentClaimIdentifier(), event.getPreviousContentClaimOffset()));
                } catch (final IOException e) {
                    return false;
                }
            }

            @Override
            public boolean isOutputAvailable() {
                try {
                    return contentRepository.isAccessible(createClaim(event.getContentClaimContainer(), event.getContentClaimSection(),
                            event.getContentClaimIdentifier(), event.getContentClaimOffset()));
                } catch (final IOException e) {
                    return false;
                }
            }

            private ContentClaim createClaim(final String container, final String section, final String identifier, final Long offset) {
                if (container == null || section == null || identifier == null) {
                    return null;
                }

                final ResourceClaim resourceClaim = resourceClaimManager.newResourceClaim(container, section, identifier, false, false);
                return new StandardContentClaim(resourceClaim, offset == null ? 0L : offset.longValue());
            }

            @Override
            public boolean isReplayable() {
                return replayFailure == null;
            }
        };
    }

    public InputStream getContent(final ProvenanceEventRecord provEvent, final ContentDirection direction, final String requestor, final String requestUri) throws IOException {
        requireNonNull(provEvent);
        requireNonNull(direction);
        requireNonNull(requestor);
        requireNonNull(requestUri);

        final ContentClaim claim;
        final long size;
        final long offset;
        if (direction == ContentDirection.INPUT) {
            if (provEvent.getPreviousContentClaimContainer() == null || provEvent.getPreviousContentClaimSection() == null || provEvent.getPreviousContentClaimIdentifier() == null) {
                throw new IllegalArgumentException("Input Content Claim not specified");
            }

            final ResourceClaim resourceClaim = resourceClaimManager.newResourceClaim(provEvent.getPreviousContentClaimContainer(), provEvent.getPreviousContentClaimSection(),
                    provEvent.getPreviousContentClaimIdentifier(), false, false);
            claim = new StandardContentClaim(resourceClaim, provEvent.getPreviousContentClaimOffset());
            offset = provEvent.getPreviousContentClaimOffset() == null ? 0L : provEvent.getPreviousContentClaimOffset();
            size = provEvent.getPreviousFileSize();
        } else {
            if (provEvent.getContentClaimContainer() == null || provEvent.getContentClaimSection() == null || provEvent.getContentClaimIdentifier() == null) {
                throw new IllegalArgumentException("Output Content Claim not specified");
            }

            final ResourceClaim resourceClaim = resourceClaimManager.newResourceClaim(provEvent.getContentClaimContainer(), provEvent.getContentClaimSection(),
                    provEvent.getContentClaimIdentifier(), false, false);

            claim = new StandardContentClaim(resourceClaim, provEvent.getContentClaimOffset());
            offset = provEvent.getContentClaimOffset() == null ? 0L : provEvent.getContentClaimOffset();
            size = provEvent.getFileSize();
        }

        final InputStream rawStream = contentRepository.read(claim);
        final ResourceClaim resourceClaim = claim.getResourceClaim();

        // Register a Provenance Event to indicate that we replayed the data.
        final ProvenanceEventRecord sendEvent = new StandardProvenanceEventRecord.Builder()
                .setEventType(ProvenanceEventType.DOWNLOAD)
                .setFlowFileUUID(provEvent.getFlowFileUuid())
                .setAttributes(provEvent.getAttributes(), Collections.emptyMap())
                .setCurrentContentClaim(resourceClaim.getContainer(), resourceClaim.getSection(), resourceClaim.getId(), offset, size)
                .setTransitUri(requestUri)
                .setEventTime(System.currentTimeMillis())
                .setFlowFileEntryDate(provEvent.getFlowFileEntryDate())
                .setLineageStartDate(provEvent.getLineageStartDate())
                .setComponentType(flowManager.getRootGroup().getName())
                .setComponentId(flowManager.getRootGroupId())
                .setDetails("Download of " + (direction == ContentDirection.INPUT ? "Input" : "Output") + " Content requested by " + requestor + " for Provenance Event " + provEvent.getEventId())
                .build();

        provenanceRepository.registerEvent(sendEvent);

        return new LimitedInputStream(rawStream, size);
    }

    public InputStream getContent(final FlowFileRecord flowFile, final String requestor, final String requestUri) throws IOException {
        requireNonNull(flowFile);
        requireNonNull(requestor);
        requireNonNull(requestUri);

        InputStream stream;
        final ResourceClaim resourceClaim;
        final ContentClaim contentClaim = flowFile.getContentClaim();
        if (contentClaim == null) {
            resourceClaim = null;
            stream = new ByteArrayInputStream(new byte[0]);
        } else {
            resourceClaim = flowFile.getContentClaim().getResourceClaim();
            stream = contentRepository.read(flowFile.getContentClaim());
            final long contentClaimOffset = flowFile.getContentClaimOffset();
            if (contentClaimOffset > 0L) {
                StreamUtils.skip(stream, contentClaimOffset);
            }

            stream = new LimitingInputStream(stream, flowFile.getSize());
        }

        // Register a Provenance Event to indicate that we replayed the data.
        final StandardProvenanceEventRecord.Builder sendEventBuilder = new StandardProvenanceEventRecord.Builder()
                .setEventType(ProvenanceEventType.DOWNLOAD)
                .setFlowFileUUID(flowFile.getAttribute(CoreAttributes.UUID.key()))
                .setAttributes(flowFile.getAttributes(), Collections.emptyMap())
                .setTransitUri(requestUri)
                .setEventTime(System.currentTimeMillis())
                .setFlowFileEntryDate(flowFile.getEntryDate())
                .setLineageStartDate(flowFile.getLineageStartDate())
                .setComponentType(flowManager.getRootGroup().getName())
                .setComponentId(flowManager.getRootGroupId())
                .setDetails("Download of Content requested by " + requestor + " for " + flowFile);

        if (contentClaim != null) {
            sendEventBuilder.setCurrentContentClaim(resourceClaim.getContainer(), resourceClaim.getSection(), resourceClaim.getId(),
                    contentClaim.getOffset() + flowFile.getContentClaimOffset(), flowFile.getSize());
        }

        final ProvenanceEventRecord sendEvent = sendEventBuilder.build();
        provenanceRepository.registerEvent(sendEvent);
        return stream;
    }

    private int countNulls(final Object... values) {
        int nullCount = 0;
        for (final Object value : values) {
            if (value == null) {
                nullCount++;
            }
        }

        return nullCount;
    }

    private String getReplayFailureReason(final ProvenanceEventRecord event) {
        // Check that the event is a valid type.
        final ProvenanceEventType type = event.getEventType();
        if (type == ProvenanceEventType.JOIN) {
            return "Cannot replay events that are created from multiple parents";
        }

        // Make sure event has the Content Claim info
        final Long contentSize = event.getPreviousFileSize();
        final String contentClaimId = event.getPreviousContentClaimIdentifier();
        final String contentClaimSection = event.getPreviousContentClaimSection();
        final String contentClaimContainer = event.getPreviousContentClaimContainer();

        // All content fields must be null or no content fields can be null.
        final int nullCount = countNulls(contentSize, contentClaimId, contentClaimSection, contentClaimContainer);
        if (nullCount > 0 && nullCount < 4) {
            return "Cannot replay data from Provenance Event because the event does not contain the required Content Claim";
        }

        // If event references a content claim, check that the content claim is still accessible.
        if (nullCount == 0) {
            try {
                final ResourceClaim resourceClaim = resourceClaimManager.newResourceClaim(contentClaimContainer, contentClaimSection, contentClaimId, false, false);
                final ContentClaim contentClaim = new StandardContentClaim(resourceClaim, event.getPreviousContentClaimOffset());

                if (!contentRepository.isAccessible(contentClaim)) {
                    return "Content is no longer available in Content Repository";
                }
            } catch (final IOException ioe) {
                return "Failed to determine whether or not content was available in Content Repository due to " + ioe.toString();
            }
        }

        // Make sure that the source queue exists
        if (event.getSourceQueueIdentifier() == null) {
            return "Cannot replay data from Provenance Event because the event does not specify the Source FlowFile Queue";
        }

        final Connection connection = flowManager.getConnection(event.getSourceQueueIdentifier());
        if (connection == null) {
            return "Cannot replay data from Provenance Event because the Source FlowFile Queue with ID " + event.getSourceQueueIdentifier() + " no longer exists";
        }

        return null;
    }

    public ProvenanceEventRecord replayFlowFile(final long provenanceEventRecordId, final NiFiUser user) throws IOException {
        final ProvenanceEventRecord record = provenanceRepository.getEvent(provenanceEventRecordId, user);
        if (record == null) {
            throw new IllegalStateException("Cannot find Provenance Event with ID " + provenanceEventRecordId);
        }

        return replayFlowFile(record, user);
    }

    public ProvenanceEventRecord replayFlowFile(final ProvenanceEventRecord event, final NiFiUser user) throws IOException {
        if (event == null) {
            throw new NullPointerException();
        }

        // Check that the event is a valid type.
        final ProvenanceEventType type = event.getEventType();
        if (type == ProvenanceEventType.JOIN) {
            throw new IllegalArgumentException("Cannot replay events that are created from multiple parents");
        }

        // Make sure event has the Content Claim info
        boolean usePrevious = true;
        Long contentSize = event.getPreviousFileSize();
        String contentClaimId = event.getPreviousContentClaimIdentifier();
        String contentClaimSection = event.getPreviousContentClaimSection();
        String contentClaimContainer = event.getPreviousContentClaimContainer();
        Long contentClaimOffset = event.getPreviousContentClaimOffset();

        final int previousClaimNulls = countNulls(contentSize, contentClaimId, contentClaimSection, contentClaimContainer);
        if (previousClaimNulls == 4) {
            contentClaimId = event.getContentClaimIdentifier();
            contentClaimSection = event.getContentClaimSection();
            contentClaimContainer = event.getContentClaimContainer();

            final int currentClaimNullCounts = countNulls(contentClaimId, contentClaimSection, contentClaimContainer);

            // If the current claim is also all null, we will stick with using the previous. Otherwise, we'll denote that we're using the current claim
            usePrevious = currentClaimNullCounts == 3;
            if (!usePrevious) {
                contentSize = event.getFileSize();
                contentClaimOffset = event.getContentClaimOffset();
            }
        }

        // All content fields must be null or no content fields can be null.
        final int nullCount = countNulls(contentSize, contentClaimId, contentClaimSection, contentClaimContainer);
        if (nullCount > 0 && nullCount < 4) {
            throw new IllegalArgumentException("Cannot replay data from Provenance Event because the event does not contain the required Content Claim");
        }

        // Make sure that the source queue exists
        if (event.getSourceQueueIdentifier() == null) {
            throw new IllegalArgumentException("Cannot replay data from Provenance Event because the event does not specify the Source FlowFile Queue");
        }

        final Connection connection = flowManager.getConnection(event.getSourceQueueIdentifier());
        if (connection == null) {
            throw new IllegalStateException("Cannot replay data from Provenance Event because the Source FlowFile Queue with ID " + event.getSourceQueueIdentifier() + " no longer exists");
        }

        final StandardContentClaim contentClaim;
        if (contentClaimContainer == null) {
            contentClaim = null;
        } else {
            // Create the ContentClaim. To do so, we first need the appropriate Resource Claim. Because we don't know whether or
            // not the Resource Claim is still active, we first call ResourceClaimManager.getResourceClaim. If this returns
            // null, then we know that the Resource Claim is no longer active and can just create a new one that is not writable.
            // It's critical though that we first call getResourceClaim because otherwise, if the Resource Claim is active and we
            // create a new one that is not writable, we could end up archiving or destroying the Resource Claim while it's still
            // being written to by the Content Repository. This is important only because we are creating a FlowFile with this Resource
            // Claim. If, for instance, we are simply creating the claim to request its content, as in #getContentAvailability, etc.
            // then this is not necessary.
            ResourceClaim resourceClaim = resourceClaimManager.getResourceClaim(contentClaimContainer, contentClaimSection, contentClaimId);
            if (resourceClaim == null) {
                resourceClaim = resourceClaimManager.newResourceClaim(contentClaimContainer,
                    contentClaimSection, contentClaimId, false, false);
            }

            // Increment Claimant Count, since we will now be referencing the Content Claim
            resourceClaimManager.incrementClaimantCount(resourceClaim);
            final long claimOffset = contentClaimOffset == null ? 0L : contentClaimOffset;
            contentClaim = new StandardContentClaim(resourceClaim, claimOffset);
            contentClaim.setLength(contentSize == null ? -1L : contentSize);

            if (!contentRepository.isAccessible(contentClaim)) {
                resourceClaimManager.decrementClaimantCount(resourceClaim);
                throw new IllegalStateException("Cannot replay data from Provenance Event because the data is no longer available in the Content Repository");
            }
        }

        final String parentUUID = event.getFlowFileUuid();

        final String newFlowFileUUID = UUID.randomUUID().toString();

        // We need to create a new FlowFile by populating it with information from the
        // Provenance Event. Particularly of note here is that we are setting the FlowFile's
        // contentClaimOffset to 0. This is done for backward compatibility reasons. ContentClaim
        // used to not have a concept of an offset, and the offset was tied only to the FlowFile. This
        // was later refactored, so that the offset was part of the ContentClaim. If we set the offset
        // in both places, we'll end up skipping over that many bytes twice instead of once (once to get
        // to the beginning of the Content Claim and again to get to the offset within that Content Claim).
        // To avoid this, we just always set the offset in the Content Claim itself and set the
        // FlowFileRecord's contentClaimOffset to 0.
        final FlowFileRecord flowFileRecord = new StandardFlowFileRecord.Builder()
                // Copy relevant info from source FlowFile
                .addAttributes(usePrevious ? event.getPreviousAttributes() : event.getAttributes())
                .contentClaim(contentClaim)
                .contentClaimOffset(0L) // use 0 because we used the content claim offset in the Content Claim itself
                .entryDate(System.currentTimeMillis())
                .id(flowFileRepository.getNextFlowFileSequence())
                .lineageStart(event.getLineageStartDate(), 0L)
                .size(Optional.ofNullable(contentSize).orElse(0L))
                // Create a new UUID and add attributes indicating that this is a replay
                .addAttribute("flowfile.replay", "true")
                .addAttribute("flowfile.replay.timestamp", String.valueOf(new Date()))
                .addAttribute(CoreAttributes.UUID.key(), newFlowFileUUID)
                // remove attributes that may have existed on the source FlowFile that we don't want to exist on the new FlowFile
                .removeAttributes(CoreAttributes.DISCARD_REASON.key(), CoreAttributes.ALTERNATE_IDENTIFIER.key())
                // build the record
                .build();

        // Register a Provenance Event to indicate that we replayed the data.
        final ProvenanceEventRecord replayEvent = new StandardProvenanceEventRecord.Builder()
                .setEventType(ProvenanceEventType.REPLAY)
                .addChildUuid(newFlowFileUUID)
                .addParentUuid(parentUUID)
                .setFlowFileUUID(parentUUID)
                .setAttributes(Collections.emptyMap(), flowFileRecord.getAttributes())
                .setCurrentContentClaim(event.getContentClaimContainer(), event.getContentClaimSection(), event.getContentClaimIdentifier(), event.getContentClaimOffset(), event.getFileSize())
                .setDetails("Replay requested by " + user.getIdentity())
                .setEventTime(System.currentTimeMillis())
                .setFlowFileEntryDate(System.currentTimeMillis())
                .setLineageStartDate(event.getLineageStartDate())
                .setComponentType(event.getComponentType())
                .setComponentId(event.getComponentId())
                .setSourceQueueIdentifier(event.getSourceQueueIdentifier())
                .build();
        provenanceRepository.registerEvent(replayEvent);

        // Update the FlowFile Repository to indicate that we have added the FlowFile to the flow
        final FlowFileQueue queue = connection.getFlowFileQueue();
        final StandardRepositoryRecord record = new StandardRepositoryRecord(queue);
        record.setWorking(flowFileRecord, false);
        record.setDestination(queue);
        flowFileRepository.updateRepository(Collections.singleton(record));

        // Enqueue the data
        queue.put(flowFileRecord);

        return replayEvent;
    }

    public ResourceClaimManager getResourceClaimManager() {
        return resourceClaimManager;
    }

    @Override
    public boolean isConnected() {
        rwLock.readLock().lock();
        try {
            return connectionStatus != null && connectionStatus.getState() == NodeConnectionState.CONNECTED;
        } finally {
            rwLock.readLock().unlock();
        }
    }

    public void setConnectionStatus(final NodeConnectionStatus connectionStatus) {
        rwLock.writeLock().lock();
        try {
            this.connectionStatus = connectionStatus;

            // update the heartbeat bean
            this.heartbeatBeanRef.set(new HeartbeatBean(flowManager.getRootGroup(), isPrimary()));
        } finally {
            rwLock.writeLock().unlock();
        }
    }

    public void heartbeat() {
        if (!isClustered()) {
            return;
        }
        if (this.shutdown) {
            return;
        }

        final HeartbeatSendTask task = heartbeatSendTask.get();
        if (task != null) {
            clusterTaskExecutor.submit(task);
        }
    }

    private class HeartbeatSendTask implements Runnable {
        @Override
        public void run() {
            try (final NarCloseable narCloseable = NarCloseable.withFrameworkNar()) {
                if (heartbeatsSuspended.get()) {
                    return;
                }

                final HeartbeatMessage message = createHeartbeatMessage();
                if (message == null) {
                    LOG.debug("No heartbeat to send");
                    return;
                }

                heartbeater.send(message);
            } catch (final UnknownServiceAddressException usae) {
                if (LOG.isDebugEnabled()) {
                    LOG.debug(usae.getMessage());
                }
            } catch (final Throwable ex) {
                LOG.warn("Failed to send heartbeat due to: " + ex);
                if (LOG.isDebugEnabled()) {
                    LOG.warn("", ex);
                }
            }
        }
    }

    HeartbeatMessage createHeartbeatMessage() {
        try {
            HeartbeatBean bean = heartbeatBeanRef.get();
            if (bean == null) {
                bean = new HeartbeatBean(flowManager.getRootGroup(), isPrimary());
            }

            // create heartbeat payload
            final HeartbeatPayload hbPayload = new HeartbeatPayload();
            hbPayload.setSystemStartTime(systemStartTime);
            hbPayload.setActiveThreadCount(getActiveThreadCount());
            hbPayload.setRevisionUpdateCount(revisionManager.getRevisionUpdateCount());

            final QueueSize queueSize = bean.getRootGroup().getQueueSize();
            hbPayload.setTotalFlowFileCount(queueSize.getObjectCount());
            hbPayload.setTotalFlowFileBytes(queueSize.getByteCount());
            hbPayload.setClusterStatus(clusterCoordinator.getConnectionStatuses());

            // create heartbeat message
            final NodeIdentifier nodeId = getNodeId();
            if (nodeId == null) {
                LOG.warn("Cannot create Heartbeat Message because node's identifier is not known at this time");
                return null;
            }

            final Heartbeat heartbeat = new Heartbeat(nodeId, connectionStatus, hbPayload.marshal());
            final HeartbeatMessage message = new HeartbeatMessage();
            message.setHeartbeat(heartbeat);

            LOG.debug("Generated heartbeat");

            return message;
        } catch (final Throwable ex) {
            LOG.warn("Failed to create heartbeat due to: " + ex, ex);
            return null;
        }
    }

    private void updateRemoteProcessGroups() {
        final List<RemoteProcessGroup> remoteGroups = flowManager.getRootGroup().findAllRemoteProcessGroups();
        for (final RemoteProcessGroup remoteGroup : remoteGroups) {
            try {
                remoteGroup.refreshFlowContents();
            } catch (final CommunicationsException e) {
                LOG.warn("Unable to communicate with remote instance {} due to {}", remoteGroup, e.toString());
                if (LOG.isDebugEnabled()) {
                    LOG.warn("", e);
                }
            }
        }
    }

    /**
     * Returns a number between 0 (inclusive) and 100 (inclusive) that indicates the percentage of time that processors should
     * track detailed performance, such as CPU seconds used and time reading from/writing to content repo, etc.
     * @return the percentage of time that detailed performance metrics should be tracked. A value of 0 indicates that these metrics
     * should never be tracked; a value of 100 indicates that these metrics should always be tracked.
     */
    public int getPerformanceTrackingPercentage() {
        return nifiProperties.getPerformanceMetricTrackingPercentage();
    }

    public Integer getRemoteSiteListeningPort() {
        return remoteInputSocketPort;
    }

    public Integer getRemoteSiteListeningHttpPort() {
        return remoteInputHttpPort;
    }

    public Boolean isRemoteSiteCommsSecure() {
        return isSiteToSiteSecure;
    }

    public StandardProcessScheduler getProcessScheduler() {
        return processScheduler;
    }

    public AuditService getAuditService() {
        return auditService;
    }

    public ProvenanceRepository getProvenanceRepository() {
        return provenanceRepository;
    }

    public StatusHistoryDTO getConnectionStatusHistory(final String connectionId) {
        return getConnectionStatusHistory(connectionId, null, null, Integer.MAX_VALUE);
    }

    public StatusHistoryDTO getConnectionStatusHistory(final String connectionId, final Date startTime, final Date endTime, final int preferredDataPoints) {
        return StatusHistoryUtil.createStatusHistoryDTO(statusHistoryRepository.getConnectionStatusHistory(connectionId, startTime, endTime, preferredDataPoints));
    }

    public StatusHistoryDTO getProcessorStatusHistory(final String processorId, final boolean includeCounters) {
        return getProcessorStatusHistory(processorId, null, null, Integer.MAX_VALUE, includeCounters);
    }

    public StatusHistoryDTO getProcessorStatusHistory(final String processorId, final Date startTime, final Date endTime, final int preferredDataPoints, final boolean includeCounters) {
        return StatusHistoryUtil.createStatusHistoryDTO(statusHistoryRepository.getProcessorStatusHistory(processorId, startTime, endTime, preferredDataPoints, includeCounters));
    }

    public StatusHistoryDTO getProcessGroupStatusHistory(final String processGroupId) {
        return getProcessGroupStatusHistory(processGroupId, null, null, Integer.MAX_VALUE);
    }

    public StatusHistoryDTO getProcessGroupStatusHistory(final String processGroupId, final Date startTime, final Date endTime, final int preferredDataPoints) {
        return StatusHistoryUtil.createStatusHistoryDTO(statusHistoryRepository.getProcessGroupStatusHistory(processGroupId, startTime, endTime, preferredDataPoints));
    }

    public StatusHistoryDTO getRemoteProcessGroupStatusHistory(final String remoteGroupId) {
        return getRemoteProcessGroupStatusHistory(remoteGroupId, null, null, Integer.MAX_VALUE);
    }

    public StatusHistoryDTO getRemoteProcessGroupStatusHistory(final String remoteGroupId, final Date startTime, final Date endTime, final int preferredDataPoints) {
        return StatusHistoryUtil.createStatusHistoryDTO(statusHistoryRepository.getRemoteProcessGroupStatusHistory(remoteGroupId, startTime, endTime, preferredDataPoints));
    }

    public StatusHistoryDTO getNodeStatusHistory() {
        return StatusHistoryUtil.createStatusHistoryDTO(statusHistoryRepository.getNodeStatusHistory(null, null));
    }

    private NodeStatus getNodeStatusSnapshot() {
        final SystemDiagnostics systemDiagnostics = getSystemDiagnostics();
        final NodeStatus result = new NodeStatus();

        result.setCreatedAtInMs(systemDiagnostics.getCreationTimestamp());
        result.setFreeHeap(systemDiagnostics.getFreeHeap());
        result.setUsedHeap(systemDiagnostics.getUsedHeap());
        result.setHeapUtilization(systemDiagnostics.getHeapUtilization());
        result.setFreeNonHeap(systemDiagnostics.getFreeNonHeap());
        result.setUsedNonHeap(systemDiagnostics.getUsedNonHeap());
        result.setOpenFileHandlers(systemDiagnostics.getOpenFileHandles());
        result.setProcessorLoadAverage(systemDiagnostics.getProcessorLoadAverage());
        result.setTotalThreads(systemDiagnostics.getTotalThreads());
        result.setEventDrivenThreads(getActiveEventDrivenThreadCount());
        result.setTimerDrivenThreads(getActiveTimerDrivenThreadCount());
        result.setFlowFileRepositoryFreeSpace(systemDiagnostics.getFlowFileRepositoryStorageUsage().getFreeSpace());
        result.setFlowFileRepositoryUsedSpace(systemDiagnostics.getFlowFileRepositoryStorageUsage().getUsedSpace());
        result.setContentRepositories(systemDiagnostics.getContentRepositoryStorageUsage().entrySet().stream().map(e -> getStorageStatus(e)).collect(Collectors.toList()));
        result.setProvenanceRepositories(systemDiagnostics.getProvenanceRepositoryStorageUsage().entrySet().stream().map(e -> getStorageStatus(e)).collect(Collectors.toList()));

        return result;
    }

    private static StorageStatus getStorageStatus(final Map.Entry<String, StorageUsage> storageUsage) {
        final StorageStatus result = new StorageStatus();
        result.setName(storageUsage.getKey());
        result.setFreeSpace(storageUsage.getValue().getFreeSpace());
        result.setUsedSpace(storageUsage.getValue().getUsedSpace());
        return result;
    }

    public FlowFileEventRepository getFlowFileEventRepository() {
        return flowFileEventRepository;
    }

    private boolean isEncryptionProtocolVersionConfigured(final NiFiProperties properties) {
        final String version = properties.getProperty(NiFiProperties.REPOSITORY_ENCRYPTION_PROTOCOL_VERSION);
        return Integer.toString(EncryptionProtocol.VERSION_1.getVersionNumber()).equals(version);
    }

    private static class HeartbeatBean {

        private final ProcessGroup rootGroup;
        private final boolean primary;

        public HeartbeatBean(final ProcessGroup rootGroup, final boolean primary) {
            this.rootGroup = rootGroup;
            this.primary = primary;
        }

        public ProcessGroup getRootGroup() {
            return rootGroup;
        }

        public boolean isPrimary() {
            return primary;
        }
    }
}<|MERGE_RESOLUTION|>--- conflicted
+++ resolved
@@ -183,7 +183,6 @@
 import org.apache.nifi.reporting.Severity;
 import org.apache.nifi.reporting.StandardEventAccess;
 import org.apache.nifi.reporting.UserAwareEventAccess;
-import org.apache.nifi.reporting.bo.KyCounter;
 import org.apache.nifi.repository.encryption.configuration.EncryptionProtocol;
 import org.apache.nifi.scheduling.SchedulingStrategy;
 import org.apache.nifi.security.util.SslContextFactory;
@@ -2133,51 +2132,6 @@
         return resetValue;
     }
 
-<<<<<<< HEAD
-    public List<KyCounter> getKyCounters() {
-        final List<KyCounter> counters = new ArrayList<>();
-
-        final CounterRepository counterRepo = counterRepositoryRef.get();
-        for (final Counter counter : counterRepo.getCounters()) {
-            KyCounter kyCounter=new KyCounter(counter.getIdentifier(),counter.getContext(),counter.getName());
-            kyCounter.adjust(counter.getValue());
-            counters.add(kyCounter);
-        }
-
-        return counters;
-    }
-
-    public KyCounter resetKyCounter(final String identifier) {
-        final CounterRepository counterRepo = counterRepositoryRef.get();
-        final Counter resetValue = counterRepo.resetCounter(identifier);
-        KyCounter kyCounter=new KyCounter(resetValue.getIdentifier(),resetValue.getContext(),resetValue.getName());
-        kyCounter.adjust(resetValue.getValue());
-        return kyCounter;
-    }
-
-    //
-    // Access to controller status
-    //
-    public QueueSize getTotalFlowFileCount(final ProcessGroup group) {
-        int count = 0;
-        long contentSize = 0L;
-
-        for (final Connection connection : group.getConnections()) {
-            final QueueSize size = connection.getFlowFileQueue().size();
-            count += size.getObjectCount();
-            contentSize += size.getByteCount();
-        }
-        for (final ProcessGroup childGroup : group.getProcessGroups()) {
-            final QueueSize size = getTotalFlowFileCount(childGroup);
-            count += size.getObjectCount();
-            contentSize += size.getByteCount();
-        }
-
-        return new QueueSize(count, contentSize);
-    }
-
-=======
->>>>>>> 109e54cd
     public class GroupStatusCounts {
         private int queuedCount = 0;
         private long queuedContentSize = 0;
