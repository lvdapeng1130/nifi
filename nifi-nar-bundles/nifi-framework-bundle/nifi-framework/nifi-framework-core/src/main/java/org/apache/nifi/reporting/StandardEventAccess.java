--- conflicted
+++ resolved
@@ -16,23 +16,12 @@
  */
 package org.apache.nifi.reporting;
 
-<<<<<<< HEAD
-import org.apache.commons.collections4.Predicate;
-import org.apache.commons.lang3.StringUtils;
-=======
->>>>>>> 1bca4979
 import org.apache.nifi.action.Action;
 import org.apache.nifi.admin.service.AuditService;
 import org.apache.nifi.authorization.Authorizer;
 import org.apache.nifi.authorization.RequestAction;
 import org.apache.nifi.authorization.resource.Authorizable;
 import org.apache.nifi.authorization.user.NiFiUser;
-<<<<<<< HEAD
-import org.apache.nifi.components.validation.ValidationStatus;
-import org.apache.nifi.connectable.*;
-import org.apache.nifi.controller.FlowController;
-=======
->>>>>>> 1bca4979
 import org.apache.nifi.controller.ProcessScheduler;
 import org.apache.nifi.controller.ProcessorNode;
 import org.apache.nifi.controller.flow.FlowManager;
@@ -40,40 +29,16 @@
 import org.apache.nifi.controller.repository.FlowFileEventRepository;
 import org.apache.nifi.controller.repository.RepositoryStatusReport;
 import org.apache.nifi.controller.repository.metrics.EmptyFlowFileEvent;
-<<<<<<< HEAD
-import org.apache.nifi.controller.status.*;
-import org.apache.nifi.controller.status.analytics.ConnectionStatusPredictions;
-import org.apache.nifi.controller.status.analytics.StatusAnalytics;
-=======
 import org.apache.nifi.controller.status.ProcessGroupStatus;
 import org.apache.nifi.controller.status.ProcessorStatus;
->>>>>>> 1bca4979
 import org.apache.nifi.controller.status.analytics.StatusAnalyticsEngine;
 import org.apache.nifi.groups.ProcessGroup;
 import org.apache.nifi.history.History;
 import org.apache.nifi.provenance.ProvenanceRepository;
-<<<<<<< HEAD
-import org.apache.nifi.registry.flow.VersionControlInformation;
-import org.apache.nifi.registry.flow.VersionedFlowState;
-import org.apache.nifi.registry.flow.VersionedFlowStatus;
-import org.apache.nifi.remote.PublicPort;
-import org.apache.nifi.remote.RemoteGroupPort;
-import org.apache.nifi.reporting.bo.KyCounter;
-import org.slf4j.Logger;
-import org.slf4j.LoggerFactory;
-
-import java.io.IOException;
-import java.util.*;
-import java.util.concurrent.TimeUnit;
-
-public class StandardEventAccess implements UserAwareEventAccess {
-    private static final Logger logger = LoggerFactory.getLogger(StandardEventAccess.class);
-=======
 
 import java.util.ArrayList;
 import java.util.List;
 import java.util.function.Predicate;
->>>>>>> 1bca4979
 
 public class StandardEventAccess extends AbstractEventAccess implements UserAwareEventAccess {
     private final FlowManager flowManager;
@@ -179,580 +144,6 @@
         final ProcessGroup group = flowManager.getGroup(groupId);
 
         // on demand status request for a specific user... require authorization per component and filter results as appropriate
-<<<<<<< HEAD
-        return getGroupStatus(group, statusReport, authorizable -> authorizable.isAuthorized(flowController.getAuthorizer(), RequestAction.READ, user), recursiveStatusDepth, 1);
-    }
-
-    /**
-     * Returns the status for the components in the specified group with the
-     * specified report. The results will be filtered by executing the specified
-     * predicate.
-     *
-     * @param group group id
-     * @param statusReport report
-     * @param isAuthorized is authorized check
-     * @param recursiveStatusDepth the number of levels deep we should recurse and still include the the processors' statuses, the groups' statuses, etc. in the returned ProcessGroupStatus
-     * @param currentDepth the current number of levels deep that we have recursed
-     * @return the component status
-     */
-    ProcessGroupStatus getGroupStatus(final ProcessGroup group, final RepositoryStatusReport statusReport, final Predicate<Authorizable> isAuthorized,
-                                              final int recursiveStatusDepth, final int currentDepth) {
-        if (group == null) {
-            return null;
-        }
-
-        final ProcessScheduler processScheduler = flowController.getProcessScheduler();
-
-        final ProcessGroupStatus status = new ProcessGroupStatus();
-        status.setId(group.getIdentifier());
-        status.setName(isAuthorized.evaluate(group) ? group.getName() : group.getIdentifier());
-        int activeGroupThreads = 0;
-        int terminatedGroupThreads = 0;
-        long bytesRead = 0L;
-        long bytesWritten = 0L;
-        int queuedCount = 0;
-        long queuedContentSize = 0L;
-        int flowFilesIn = 0;
-        long bytesIn = 0L;
-        int flowFilesOut = 0;
-        long bytesOut = 0L;
-        int flowFilesReceived = 0;
-        long bytesReceived = 0L;
-        int flowFilesSent = 0;
-        long bytesSent = 0L;
-        int flowFilesTransferred = 0;
-        long bytesTransferred = 0;
-
-        final boolean populateChildStatuses = currentDepth <= recursiveStatusDepth;
-
-        // set status for processors
-        final Collection<ProcessorStatus> processorStatusCollection = new ArrayList<>();
-        status.setProcessorStatus(processorStatusCollection);
-        for (final ProcessorNode procNode : group.getProcessors()) {
-            final ProcessorStatus procStat = getProcessorStatus(statusReport, procNode, isAuthorized);
-            if (populateChildStatuses) {
-                processorStatusCollection.add(procStat);
-            }
-            activeGroupThreads += procStat.getActiveThreadCount();
-            terminatedGroupThreads += procStat.getTerminatedThreadCount();
-            bytesRead += procStat.getBytesRead();
-            bytesWritten += procStat.getBytesWritten();
-
-            flowFilesReceived += procStat.getFlowFilesReceived();
-            bytesReceived += procStat.getBytesReceived();
-            flowFilesSent += procStat.getFlowFilesSent();
-            bytesSent += procStat.getBytesSent();
-        }
-
-        // set status for local child groups
-        final Collection<ProcessGroupStatus> localChildGroupStatusCollection = new ArrayList<>();
-        status.setProcessGroupStatus(localChildGroupStatusCollection);
-        for (final ProcessGroup childGroup : group.getProcessGroups()) {
-            final ProcessGroupStatus childGroupStatus;
-            if (populateChildStatuses) {
-                childGroupStatus = getGroupStatus(childGroup, statusReport, isAuthorized, recursiveStatusDepth, currentDepth + 1);
-                localChildGroupStatusCollection.add(childGroupStatus);
-            } else {
-                // In this case, we don't want to include any of the recursive components' individual statuses. As a result, we can
-                // avoid performing any sort of authorizations. Because we only care about the numbers that come back, we can just indicate
-                // that the user is not authorized. This allows us to avoid the expense of both performing the authorization and calculating
-                // things that we would otherwise need to calculate if the user were in fact authorized.
-                childGroupStatus = getGroupStatus(childGroup, statusReport, authorizable -> false, recursiveStatusDepth, currentDepth + 1);
-            }
-
-            activeGroupThreads += childGroupStatus.getActiveThreadCount();
-            terminatedGroupThreads += childGroupStatus.getTerminatedThreadCount();
-            bytesRead += childGroupStatus.getBytesRead();
-            bytesWritten += childGroupStatus.getBytesWritten();
-            queuedCount += childGroupStatus.getQueuedCount();
-            queuedContentSize += childGroupStatus.getQueuedContentSize();
-
-            flowFilesReceived += childGroupStatus.getFlowFilesReceived();
-            bytesReceived += childGroupStatus.getBytesReceived();
-            flowFilesSent += childGroupStatus.getFlowFilesSent();
-            bytesSent += childGroupStatus.getBytesSent();
-
-            flowFilesTransferred += childGroupStatus.getFlowFilesTransferred();
-            bytesTransferred += childGroupStatus.getBytesTransferred();
-        }
-
-        // set status for remote child groups
-        final Collection<RemoteProcessGroupStatus> remoteProcessGroupStatusCollection = new ArrayList<>();
-        status.setRemoteProcessGroupStatus(remoteProcessGroupStatusCollection);
-        for (final RemoteProcessGroup remoteGroup : group.getRemoteProcessGroups()) {
-            final RemoteProcessGroupStatus remoteStatus = createRemoteGroupStatus(remoteGroup, statusReport, isAuthorized);
-            if (remoteStatus != null) {
-                if (populateChildStatuses) {
-                    remoteProcessGroupStatusCollection.add(remoteStatus);
-                }
-
-                flowFilesReceived += remoteStatus.getReceivedCount();
-                bytesReceived += remoteStatus.getReceivedContentSize();
-                flowFilesSent += remoteStatus.getSentCount();
-                bytesSent += remoteStatus.getSentContentSize();
-            }
-        }
-
-        // connection status
-        final Collection<ConnectionStatus> connectionStatusCollection = new ArrayList<>();
-        status.setConnectionStatus(connectionStatusCollection);
-
-        // get the connection and remote port status
-        for (final Connection conn : group.getConnections()) {
-            final boolean isConnectionAuthorized = isAuthorized.evaluate(conn);
-            final boolean isSourceAuthorized = isAuthorized.evaluate(conn.getSource());
-            final boolean isDestinationAuthorized = isAuthorized.evaluate(conn.getDestination());
-
-            final ConnectionStatus connStatus = new ConnectionStatus();
-            connStatus.setId(conn.getIdentifier());
-            connStatus.setGroupId(conn.getProcessGroup().getIdentifier());
-            connStatus.setSourceId(conn.getSource().getIdentifier());
-            connStatus.setSourceName(isSourceAuthorized ? conn.getSource().getName() : conn.getSource().getIdentifier());
-            connStatus.setDestinationId(conn.getDestination().getIdentifier());
-            connStatus.setDestinationName(isDestinationAuthorized ? conn.getDestination().getName() : conn.getDestination().getIdentifier());
-            connStatus.setBackPressureDataSizeThreshold(conn.getFlowFileQueue().getBackPressureDataSizeThreshold());
-            connStatus.setBackPressureObjectThreshold(conn.getFlowFileQueue().getBackPressureObjectThreshold());
-
-            final FlowFileEvent connectionStatusReport = statusReport.getReportEntry(conn.getIdentifier());
-            if (connectionStatusReport != null) {
-                connStatus.setInputBytes(connectionStatusReport.getContentSizeIn());
-                connStatus.setInputCount(connectionStatusReport.getFlowFilesIn());
-                connStatus.setOutputBytes(connectionStatusReport.getContentSizeOut());
-                connStatus.setOutputCount(connectionStatusReport.getFlowFilesOut());
-
-                flowFilesTransferred += connectionStatusReport.getFlowFilesIn() + connectionStatusReport.getFlowFilesOut();
-                bytesTransferred += connectionStatusReport.getContentSizeIn() + connectionStatusReport.getContentSizeOut();
-            }
-
-            if (statusAnalyticsEngine != null) {
-                StatusAnalytics statusAnalytics =  statusAnalyticsEngine.getStatusAnalytics(conn.getIdentifier());
-                if (statusAnalytics != null) {
-                    Map<String,Long> predictionValues = statusAnalytics.getPredictions();
-                    ConnectionStatusPredictions predictions = new ConnectionStatusPredictions();
-                    connStatus.setPredictions(predictions);
-                    predictions.setPredictedTimeToBytesBackpressureMillis(predictionValues.get("timeToBytesBackpressureMillis"));
-                    predictions.setPredictedTimeToCountBackpressureMillis(predictionValues.get("timeToCountBackpressureMillis"));
-                    predictions.setNextPredictedQueuedBytes(predictionValues.get("nextIntervalBytes"));
-                    predictions.setNextPredictedQueuedCount(predictionValues.get("nextIntervalCount").intValue());
-                    predictions.setPredictedPercentCount(predictionValues.get("nextIntervalPercentageUseCount").intValue());
-                    predictions.setPredictedPercentBytes(predictionValues.get("nextIntervalPercentageUseBytes").intValue());
-                    predictions.setPredictionIntervalMillis(predictionValues.get("intervalTimeMillis"));
-                }
-            }else{
-                connStatus.setPredictions(null);
-            }
-
-            if (isConnectionAuthorized) {
-                if (StringUtils.isNotBlank(conn.getName())) {
-                    connStatus.setName(conn.getName());
-                } else if (conn.getRelationships() != null && !conn.getRelationships().isEmpty()) {
-                    final Collection<String> relationships = new ArrayList<>(conn.getRelationships().size());
-                    for (final Relationship relationship : conn.getRelationships()) {
-                        relationships.add(relationship.getName());
-                    }
-                    connStatus.setName(StringUtils.join(relationships, ", "));
-                }
-            } else {
-                connStatus.setName(conn.getIdentifier());
-            }
-
-            final QueueSize queueSize = conn.getFlowFileQueue().size();
-            final int connectionQueuedCount = queueSize.getObjectCount();
-            final long connectionQueuedBytes = queueSize.getByteCount();
-            if (connectionQueuedCount > 0) {
-                connStatus.setQueuedBytes(connectionQueuedBytes);
-                connStatus.setQueuedCount(connectionQueuedCount);
-            }
-
-            if (populateChildStatuses) {
-                connectionStatusCollection.add(connStatus);
-            }
-
-            queuedCount += connectionQueuedCount;
-            queuedContentSize += connectionQueuedBytes;
-
-            final Connectable source = conn.getSource();
-            if (ConnectableType.REMOTE_OUTPUT_PORT.equals(source.getConnectableType())) {
-                final RemoteGroupPort remoteOutputPort = (RemoteGroupPort) source;
-                activeGroupThreads += processScheduler.getActiveThreadCount(remoteOutputPort);
-            }
-
-            final Connectable destination = conn.getDestination();
-            if (ConnectableType.REMOTE_INPUT_PORT.equals(destination.getConnectableType())) {
-                final RemoteGroupPort remoteInputPort = (RemoteGroupPort) destination;
-                activeGroupThreads += processScheduler.getActiveThreadCount(remoteInputPort);
-            }
-        }
-
-        // status for input ports
-        final Collection<PortStatus> inputPortStatusCollection = new ArrayList<>();
-        status.setInputPortStatus(inputPortStatusCollection);
-
-        final Set<Port> inputPorts = group.getInputPorts();
-        for (final Port port : inputPorts) {
-            final boolean isInputPortAuthorized = isAuthorized.evaluate(port);
-
-            final PortStatus portStatus = new PortStatus();
-            portStatus.setId(port.getIdentifier());
-            portStatus.setGroupId(port.getProcessGroup().getIdentifier());
-            portStatus.setName(isInputPortAuthorized ? port.getName() : port.getIdentifier());
-            portStatus.setActiveThreadCount(processScheduler.getActiveThreadCount(port));
-
-            // determine the run status
-            if (ScheduledState.RUNNING.equals(port.getScheduledState())) {
-                portStatus.setRunStatus(RunStatus.Running);
-            } else if (ScheduledState.DISABLED.equals(port.getScheduledState())) {
-                portStatus.setRunStatus(RunStatus.Disabled);
-            } else if (!port.isValid()) {
-                portStatus.setRunStatus(RunStatus.Invalid);
-            } else {
-                portStatus.setRunStatus(RunStatus.Stopped);
-            }
-
-            // special handling for public ports
-            if (port instanceof PublicPort) {
-                portStatus.setTransmitting(((PublicPort) port).isTransmitting());
-            }
-
-            final FlowFileEvent entry = statusReport.getReportEntries().get(port.getIdentifier());
-            if (entry == null) {
-                portStatus.setInputBytes(0L);
-                portStatus.setInputCount(0);
-                portStatus.setOutputBytes(0L);
-                portStatus.setOutputCount(0);
-            } else {
-                final int processedCount = entry.getFlowFilesOut();
-                final long numProcessedBytes = entry.getContentSizeOut();
-                portStatus.setOutputBytes(numProcessedBytes);
-                portStatus.setOutputCount(processedCount);
-
-                final int inputCount = entry.getFlowFilesIn();
-                final long inputBytes = entry.getContentSizeIn();
-                portStatus.setInputBytes(inputBytes);
-                portStatus.setInputCount(inputCount);
-
-                flowFilesIn += port instanceof PublicPort ? entry.getFlowFilesReceived() : inputCount;
-                bytesIn += port instanceof PublicPort ? entry.getBytesReceived() : inputBytes;
-
-                bytesWritten += entry.getBytesWritten();
-
-                flowFilesReceived += entry.getFlowFilesReceived();
-                bytesReceived += entry.getBytesReceived();
-            }
-
-            if (populateChildStatuses) {
-                inputPortStatusCollection.add(portStatus);
-            }
-
-            activeGroupThreads += portStatus.getActiveThreadCount();
-        }
-
-        // status for output ports
-        final Collection<PortStatus> outputPortStatusCollection = new ArrayList<>();
-        status.setOutputPortStatus(outputPortStatusCollection);
-
-        final Set<Port> outputPorts = group.getOutputPorts();
-        for (final Port port : outputPorts) {
-            final boolean isOutputPortAuthorized = isAuthorized.evaluate(port);
-
-            final PortStatus portStatus = new PortStatus();
-            portStatus.setId(port.getIdentifier());
-            portStatus.setGroupId(port.getProcessGroup().getIdentifier());
-            portStatus.setName(isOutputPortAuthorized ? port.getName() : port.getIdentifier());
-            portStatus.setActiveThreadCount(processScheduler.getActiveThreadCount(port));
-
-            // determine the run status
-            if (ScheduledState.RUNNING.equals(port.getScheduledState())) {
-                portStatus.setRunStatus(RunStatus.Running);
-            } else if (ScheduledState.DISABLED.equals(port.getScheduledState())) {
-                portStatus.setRunStatus(RunStatus.Disabled);
-            } else if (!port.isValid()) {
-                portStatus.setRunStatus(RunStatus.Invalid);
-            } else {
-                portStatus.setRunStatus(RunStatus.Stopped);
-            }
-
-            // special handling for public ports
-            if (port instanceof PublicPort) {
-                portStatus.setTransmitting(((PublicPort) port).isTransmitting());
-            }
-
-            final FlowFileEvent entry = statusReport.getReportEntries().get(port.getIdentifier());
-            if (entry == null) {
-                portStatus.setInputBytes(0L);
-                portStatus.setInputCount(0);
-                portStatus.setOutputBytes(0L);
-                portStatus.setOutputCount(0);
-            } else {
-                final int processedCount = entry.getFlowFilesOut();
-                final long numProcessedBytes = entry.getContentSizeOut();
-                portStatus.setOutputBytes(numProcessedBytes);
-                portStatus.setOutputCount(processedCount);
-
-                final int inputCount = entry.getFlowFilesIn();
-                final long inputBytes = entry.getContentSizeIn();
-                portStatus.setInputBytes(inputBytes);
-                portStatus.setInputCount(inputCount);
-
-                bytesRead += entry.getBytesRead();
-
-                flowFilesOut += port instanceof PublicPort ? entry.getFlowFilesSent() : entry.getFlowFilesOut();
-                bytesOut += port instanceof PublicPort ? entry.getBytesSent() : entry.getContentSizeOut();
-
-                flowFilesSent = entry.getFlowFilesSent();
-                bytesSent += entry.getBytesSent();
-            }
-
-            if (populateChildStatuses) {
-                outputPortStatusCollection.add(portStatus);
-            }
-
-            activeGroupThreads += portStatus.getActiveThreadCount();
-        }
-
-        for (final Funnel funnel : group.getFunnels()) {
-            activeGroupThreads += processScheduler.getActiveThreadCount(funnel);
-        }
-
-        status.setActiveThreadCount(activeGroupThreads);
-        status.setTerminatedThreadCount(terminatedGroupThreads);
-        status.setBytesRead(bytesRead);
-        status.setBytesWritten(bytesWritten);
-        status.setQueuedCount(queuedCount);
-        status.setQueuedContentSize(queuedContentSize);
-        status.setInputContentSize(bytesIn);
-        status.setInputCount(flowFilesIn);
-        status.setOutputContentSize(bytesOut);
-        status.setOutputCount(flowFilesOut);
-        status.setFlowFilesReceived(flowFilesReceived);
-        status.setBytesReceived(bytesReceived);
-        status.setFlowFilesSent(flowFilesSent);
-        status.setBytesSent(bytesSent);
-        status.setFlowFilesTransferred(flowFilesTransferred);
-        status.setBytesTransferred(bytesTransferred);
-
-        final VersionControlInformation vci = group.getVersionControlInformation();
-        if (vci != null) {
-            try {
-                final VersionedFlowStatus flowStatus = vci.getStatus();
-                if (flowStatus != null && flowStatus.getState() != null) {
-                    status.setVersionedFlowState(flowStatus.getState());
-                }
-            } catch (final Exception e) {
-                logger.warn("Failed to determine Version Control State for {}. Will consider state to be SYNC_FAILURE", group, e);
-                status.setVersionedFlowState(VersionedFlowState.SYNC_FAILURE);
-            }
-        }
-
-        return status;
-    }
-
-
-    private RemoteProcessGroupStatus createRemoteGroupStatus(final RemoteProcessGroup remoteGroup, final RepositoryStatusReport statusReport, final Predicate<Authorizable> isAuthorized) {
-        final boolean isRemoteProcessGroupAuthorized = isAuthorized.evaluate(remoteGroup);
-
-        final ProcessScheduler processScheduler = flowController.getProcessScheduler();
-
-        int receivedCount = 0;
-        long receivedContentSize = 0L;
-        int sentCount = 0;
-        long sentContentSize = 0L;
-        int activeThreadCount = 0;
-        int activePortCount = 0;
-        int inactivePortCount = 0;
-
-        final RemoteProcessGroupStatus status = new RemoteProcessGroupStatus();
-        status.setGroupId(remoteGroup.getProcessGroup().getIdentifier());
-        status.setName(isRemoteProcessGroupAuthorized ? remoteGroup.getName() : remoteGroup.getIdentifier());
-        status.setTargetUri(isRemoteProcessGroupAuthorized ? remoteGroup.getTargetUri() : null);
-
-        long lineageMillis = 0L;
-        int flowFilesRemoved = 0;
-        int flowFilesTransferred = 0;
-        for (final Port port : remoteGroup.getInputPorts()) {
-            // determine if this input port is connected
-            final boolean isConnected = port.hasIncomingConnection();
-
-            // we only want to consider remote ports that we are connected to
-            if (isConnected) {
-                if (port.isRunning()) {
-                    activePortCount++;
-                } else {
-                    inactivePortCount++;
-                }
-
-                activeThreadCount += processScheduler.getActiveThreadCount(port);
-
-                final FlowFileEvent portEvent = statusReport.getReportEntry(port.getIdentifier());
-                if (portEvent != null) {
-                    lineageMillis += portEvent.getAggregateLineageMillis();
-                    flowFilesRemoved += portEvent.getFlowFilesRemoved();
-                    flowFilesTransferred += portEvent.getFlowFilesOut();
-                    sentCount += portEvent.getFlowFilesSent();
-                    sentContentSize += portEvent.getBytesSent();
-                }
-            }
-        }
-
-        for (final Port port : remoteGroup.getOutputPorts()) {
-            // determine if this output port is connected
-            final boolean isConnected = !port.getConnections().isEmpty();
-
-            // we only want to consider remote ports that we are connected from
-            if (isConnected) {
-                if (port.isRunning()) {
-                    activePortCount++;
-                } else {
-                    inactivePortCount++;
-                }
-
-                activeThreadCount += processScheduler.getActiveThreadCount(port);
-
-                final FlowFileEvent portEvent = statusReport.getReportEntry(port.getIdentifier());
-                if (portEvent != null) {
-                    receivedCount += portEvent.getFlowFilesReceived();
-                    receivedContentSize += portEvent.getBytesReceived();
-                }
-            }
-        }
-
-        status.setId(remoteGroup.getIdentifier());
-        status.setTransmissionStatus(remoteGroup.isTransmitting() ? TransmissionStatus.Transmitting : TransmissionStatus.NotTransmitting);
-        status.setActiveThreadCount(activeThreadCount);
-        status.setReceivedContentSize(receivedContentSize);
-        status.setReceivedCount(receivedCount);
-        status.setSentContentSize(sentContentSize);
-        status.setSentCount(sentCount);
-        status.setActiveRemotePortCount(activePortCount);
-        status.setInactiveRemotePortCount(inactivePortCount);
-
-        final int flowFilesOutOrRemoved = flowFilesTransferred + flowFilesRemoved;
-        status.setAverageLineageDuration(flowFilesOutOrRemoved == 0 ? 0 : lineageMillis / flowFilesOutOrRemoved, TimeUnit.MILLISECONDS);
-
-        return status;
-    }
-
-    private ProcessorStatus getProcessorStatus(final RepositoryStatusReport report, final ProcessorNode procNode, final Predicate<Authorizable> isAuthorized) {
-        final FlowFileEvent entry = report.getReportEntries().get(procNode.getIdentifier());
-        return getProcessorStatus(entry, procNode, isAuthorized);
-    }
-
-    private ProcessorStatus getProcessorStatus(final FlowFileEvent flowFileEvent, final ProcessorNode procNode, final Predicate<Authorizable> isAuthorized) {
-        final boolean isProcessorAuthorized = isAuthorized.evaluate(procNode);
-
-        final ProcessScheduler processScheduler = flowController.getProcessScheduler();
-
-        final ProcessorStatus status = new ProcessorStatus();
-        status.setId(procNode.getIdentifier());
-        status.setGroupId(procNode.getProcessGroup().getIdentifier());
-        status.setName(isProcessorAuthorized ? procNode.getName() : procNode.getIdentifier());
-        status.setType(isProcessorAuthorized ? procNode.getComponentType() : "Processor");
-
-        if (flowFileEvent != null && flowFileEvent != EmptyFlowFileEvent.INSTANCE) {
-            final int processedCount = flowFileEvent.getFlowFilesOut();
-            final long numProcessedBytes = flowFileEvent.getContentSizeOut();
-            status.setOutputBytes(numProcessedBytes);
-            status.setOutputCount(processedCount);
-
-            final int inputCount = flowFileEvent.getFlowFilesIn();
-            final long inputBytes = flowFileEvent.getContentSizeIn();
-            status.setInputBytes(inputBytes);
-            status.setInputCount(inputCount);
-
-            final long readBytes = flowFileEvent.getBytesRead();
-            status.setBytesRead(readBytes);
-
-            final long writtenBytes = flowFileEvent.getBytesWritten();
-            status.setBytesWritten(writtenBytes);
-
-            status.setProcessingNanos(flowFileEvent.getProcessingNanoseconds());
-            status.setInvocations(flowFileEvent.getInvocations());
-
-            status.setAverageLineageDuration(flowFileEvent.getAverageLineageMillis());
-
-            status.setFlowFilesReceived(flowFileEvent.getFlowFilesReceived());
-            status.setBytesReceived(flowFileEvent.getBytesReceived());
-            status.setFlowFilesSent(flowFileEvent.getFlowFilesSent());
-            status.setBytesSent(flowFileEvent.getBytesSent());
-            status.setFlowFilesRemoved(flowFileEvent.getFlowFilesRemoved());
-
-            if (isProcessorAuthorized) {
-                status.setCounters(flowFileEvent.getCounters());
-            }
-        }
-
-        // Determine the run status and get any validation error... only validating while STOPPED
-        // is a trade-off we are willing to make, even though processor validity could change due to
-        // environmental conditions (property configured with a file path and the file being externally
-        // removed). This saves on validation costs that would be unnecessary most of the time.
-        if (ScheduledState.DISABLED.equals(procNode.getScheduledState())) {
-            status.setRunStatus(RunStatus.Disabled);
-        } else if (ScheduledState.RUNNING.equals(procNode.getScheduledState())) {
-            status.setRunStatus(RunStatus.Running);
-        } else if (procNode.getValidationStatus() == ValidationStatus.VALIDATING) {
-            status.setRunStatus(RunStatus.Validating);
-        } else if (procNode.getValidationStatus() == ValidationStatus.INVALID) {
-            status.setRunStatus(RunStatus.Invalid);
-        } else {
-            status.setRunStatus(RunStatus.Stopped);
-        }
-
-        status.setExecutionNode(procNode.getExecutionNode());
-        status.setTerminatedThreadCount(procNode.getTerminatedThreadCount());
-        status.setActiveThreadCount(processScheduler.getActiveThreadCount(procNode));
-
-        return status;
-    }
-
-    @Override
-    public List<KyCounter> getKyCounters() {
-        return flowController.getKyCounters();
-    }
-
-    @Override
-    public KyCounter resetKyCounter(final String identifier) {
-        return flowController.resetKyCounter(identifier);
-	}
-    /**
-     * Returns the total number of bytes read by this instance (at the root process group level, i.e. all events) since the instance started
-     *
-     * @return the total number of bytes read by this instance
-     */
-    @Override
-    public long getTotalBytesRead() {
-        return flowFileEventRepository.reportAggregateEvent().getBytesRead();
-    }
-
-    /**
-     * Returns the total number of bytes written by this instance (at the root process group level, i.e. all events) since the instance started
-     *
-     * @return the total number of bytes written by this instance
-     */
-    @Override
-    public long getTotalBytesWritten() {
-        return flowFileEventRepository.reportAggregateEvent().getBytesWritten();
-    }
-
-    /**
-     * Returns the total number of bytes sent by this instance (at the root process group level) since the instance started
-     *
-     * @return the total number of bytes sent by this instance
-     */
-    @Override
-    public long getTotalBytesSent() {
-        return flowFileEventRepository.reportAggregateEvent().getBytesSent();
-    }
-
-    /**
-     * Returns the total number of bytes received by this instance (at the root process group level) since the instance started
-     *
-     * @return the total number of bytes received by this instance
-     */
-    @Override
-    public long getTotalBytesReceived() {
-        return flowFileEventRepository.reportAggregateEvent().getBytesReceived();
-=======
         return getGroupStatus(group, statusReport, authorizable -> authorizable.isAuthorized(this.authorizer, RequestAction.READ, user), recursiveStatusDepth, 1);
->>>>>>> 1bca4979
     }
 }