--- conflicted
+++ resolved
@@ -81,14 +81,10 @@
 import org.apache.nifi.remote.StandardRemoteProcessGroup;
 import org.apache.nifi.remote.TransferDirection;
 import org.apache.nifi.reporting.BulletinRepository;
-<<<<<<< HEAD
-import org.apache.nifi.reporting.bo.KyCounter;
-=======
 import org.apache.nifi.reporting.ReportingTask;
 import org.apache.nifi.security.util.SslContextFactory;
 import org.apache.nifi.security.util.StandardTlsConfiguration;
 import org.apache.nifi.security.util.TlsException;
->>>>>>> 109e54cd
 import org.apache.nifi.util.FormatUtils;
 import org.apache.nifi.util.NiFiProperties;
 import org.apache.nifi.util.ReflectionUtils;
@@ -632,16 +628,6 @@
         logger.info("{} removed from Flow Controller", service);
     }
 
-    @Override
-    public List<KyCounter> getKyCounters() {
-        return flowController.getKyCounters();
-    }
-
-    @Override
-    public KyCounter resetKyCounter(String identifier) {
-        return flowController.resetKyCounter(identifier);
-    }
-
     public ControllerServiceNode createControllerService(final String type, final String id, final BundleCoordinate bundleCoordinate, final Set<URL> additionalUrls, final boolean firstTimeAdded,
                                                          final boolean registerLogObserver, final String classloaderIsolationKey) {
         // make sure the first reference to LogRepository happens outside of a NarCloseable so that we use the framework's ClassLoader
