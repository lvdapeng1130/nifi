--- conflicted
+++ resolved
@@ -34,16 +34,11 @@
 import org.apache.nifi.parameter.Parameter;
 import org.apache.nifi.parameter.ParameterContext;
 import org.apache.nifi.parameter.ParameterContextManager;
-<<<<<<< HEAD
-import org.apache.nifi.reporting.bo.KyCounter;
-=======
 import org.apache.nifi.parameter.ParameterProviderConfiguration;
 import org.apache.nifi.registry.flow.FlowRegistryClientNode;
->>>>>>> 109e54cd
 import org.apache.nifi.web.api.dto.FlowSnippetDTO;
 
 import java.net.URL;
-import java.util.*;
 import java.util.Collection;
 import java.util.List;
 import java.util.Map;
@@ -414,8 +409,4 @@
      * @throws IllegalStateException if any of the components is not in a state that it can be deleted.
      */
     void purge();
-
-    List<KyCounter> getKyCounters();
-
-    KyCounter resetKyCounter(final String identifier);
 }