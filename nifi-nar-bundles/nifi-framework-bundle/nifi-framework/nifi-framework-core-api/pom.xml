--- conflicted
+++ resolved
@@ -14,11 +14,7 @@
     <parent>
         <groupId>org.apache.nifi</groupId>
         <artifactId>nifi-framework</artifactId>
-<<<<<<< HEAD
-        <version>1.13.1-SNAPSHOT</version>
-=======
         <version>1.14.0-SNAPSHOT</version>
->>>>>>> 64b12176
     </parent>
     <artifactId>nifi-framework-core-api</artifactId>
     <dependencies>
@@ -33,11 +29,7 @@
         <dependency>
             <groupId>org.apache.nifi</groupId>
             <artifactId>nifi-utils</artifactId>
-<<<<<<< HEAD
-            <version>1.13.1-SNAPSHOT</version>
-=======
             <version>1.14.0-SNAPSHOT</version>
->>>>>>> 64b12176
         </dependency>
         <dependency>
             <groupId>org.apache.nifi</groupId>
@@ -58,11 +50,7 @@
         <dependency>
             <groupId>org.apache.nifi</groupId>
             <artifactId>nifi-site-to-site-client</artifactId>
-<<<<<<< HEAD
-            <version>1.13.1-SNAPSHOT</version>
-=======
             <version>1.14.0-SNAPSHOT</version>
->>>>>>> 64b12176
         </dependency>
         <dependency>
             <groupId>org.apache.commons</groupId>
@@ -71,11 +59,7 @@
         <dependency>
             <groupId>org.apache.nifi</groupId>
             <artifactId>nifi-expression-language</artifactId>
-<<<<<<< HEAD
-            <version>1.13.1-SNAPSHOT</version>
-=======
             <version>1.14.0-SNAPSHOT</version>
->>>>>>> 64b12176
         </dependency>
         <dependency>
             <groupId>org.apache.nifi</groupId>
