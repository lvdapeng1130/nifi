<?xml version="1.0"?>
<!-- Licensed to the Apache Software Foundation (ASF) under one or more contributor
license agreements. See the NOTICE file distributed with this work for additional
information regarding copyright ownership. The ASF licenses this file to
You under the Apache License, Version 2.0 (the "License"); you may not use
this file except in compliance with the License. You may obtain a copy of
the License at http://www.apache.org/licenses/LICENSE-2.0 Unless required
by applicable law or agreed to in writing, software distributed under the
License is distributed on an "AS IS" BASIS, WITHOUT WARRANTIES OR CONDITIONS
OF ANY KIND, either express or implied. See the License for the specific
language governing permissions and limitations under the License. -->
<project xmlns="http://maven.apache.org/POM/4.0.0" xmlns:xsi="http://www.w3.org/2001/XMLSchema-instance" xsi:schemaLocation="http://maven.apache.org/POM/4.0.0 https://maven.apache.org/xsd/maven-4.0.0.xsd">
    <modelVersion>4.0.0</modelVersion>
    <parent>
        <groupId>org.apache.nifi</groupId>
        <artifactId>nifi-framework</artifactId>
        <version>1.18.0</version>
    </parent>
    <artifactId>nifi-framework-core-api</artifactId>
    <dependencies>
        <dependency>
            <groupId>org.apache.nifi</groupId>
            <artifactId>nifi-framework-nar-utils</artifactId>
        </dependency>
        <dependency>
            <groupId>org.apache.nifi</groupId>
            <artifactId>nifi-nar-utils</artifactId>
        </dependency>
        <dependency>
            <groupId>org.apache.nifi</groupId>
            <artifactId>nifi-utils</artifactId>
            <version>1.18.0</version>
        </dependency>
        <dependency>
            <groupId>org.apache.nifi</groupId>
            <artifactId>nifi-parameter</artifactId>
        </dependency>
        <dependency>
            <groupId>org.apache.nifi</groupId>
            <artifactId>nifi-client-dto</artifactId>
        </dependency>
        <dependency>
            <groupId>org.apache.nifi</groupId>
            <artifactId>nifi-api</artifactId>
        </dependency>
        <dependency>
            <groupId>org.apache.nifi</groupId>
            <artifactId>nifi-framework-api</artifactId>
        </dependency>
        <dependency>
            <groupId>org.apache.nifi</groupId>
            <artifactId>nifi-site-to-site-client</artifactId>
            <version>1.18.0</version>
        </dependency>
        <dependency>
            <groupId>org.apache.commons</groupId>
            <artifactId>commons-lang3</artifactId>
        </dependency>
        <dependency>
            <groupId>org.apache.nifi</groupId>
            <artifactId>nifi-expression-language</artifactId>
            <version>1.18.0</version>
        </dependency>
        <dependency>
            <groupId>org.apache.nifi</groupId>
            <artifactId>nifi-framework-authorization</artifactId>
        </dependency>
<<<<<<< HEAD
        <dependency>
            <groupId>org.apache.nifi.registry</groupId>
            <artifactId>nifi-registry-data-model</artifactId>
            <version>1.18.0</version>
        </dependency>
        <dependency>
            <groupId>org.apache.nifi.registry</groupId>
            <artifactId>nifi-registry-client</artifactId>
            <version>1.18.0</version>
        </dependency>
=======
>>>>>>> 109e54cd
    </dependencies>
    <profiles>
        <profile>
            <!-- This profile, activating when compiling on Java versions above 1.8, provides configuration changes to
                 allow NiFi to be compiled on those JDKs. -->
            <id>jigsaw</id>
            <activation>
                <jdk>(1.8,)</jdk>
            </activation>
            <dependencies>
                <dependency>
                    <groupId>jakarta.xml.bind</groupId>
                    <artifactId>jakarta.xml.bind-api</artifactId>
                </dependency>
                <dependency>
                    <groupId>org.glassfish.jaxb</groupId>
                    <artifactId>jaxb-runtime</artifactId>
                </dependency>
            </dependencies>
        </profile>
    </profiles>
</project><|MERGE_RESOLUTION|>--- conflicted
+++ resolved
@@ -65,19 +65,6 @@
             <groupId>org.apache.nifi</groupId>
             <artifactId>nifi-framework-authorization</artifactId>
         </dependency>
-<<<<<<< HEAD
-        <dependency>
-            <groupId>org.apache.nifi.registry</groupId>
-            <artifactId>nifi-registry-data-model</artifactId>
-            <version>1.18.0</version>
-        </dependency>
-        <dependency>
-            <groupId>org.apache.nifi.registry</groupId>
-            <artifactId>nifi-registry-client</artifactId>
-            <version>1.18.0</version>
-        </dependency>
-=======
->>>>>>> 109e54cd
     </dependencies>
     <profiles>
         <profile>
