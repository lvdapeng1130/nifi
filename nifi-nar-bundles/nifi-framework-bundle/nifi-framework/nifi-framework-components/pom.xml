--- conflicted
+++ resolved
@@ -72,15 +72,6 @@
             <version>1.18.0</version>
         </dependency>
         <dependency>
-<<<<<<< HEAD
-            <groupId>org.apache.nifi.registry</groupId>
-            <artifactId>nifi-registry-data-model</artifactId>
-            <version>1.18.0</version>
-        </dependency>
-        <dependency>
-            <groupId>org.apache.nifi.registry</groupId>
-            <artifactId>nifi-registry-flow-diff</artifactId>
-=======
             <groupId>org.apache.nifi</groupId>
             <artifactId>nifi-framework-external-resource-utils</artifactId>
             <version>1.18.0</version>
@@ -98,21 +89,17 @@
         <dependency>
             <groupId>org.apache.nifi</groupId>
             <artifactId>nifi-xml-processing</artifactId>
->>>>>>> 109e54cd
             <version>1.18.0</version>
         </dependency>
         <dependency>
             <groupId>org.apache.nifi.registry</groupId>
             <artifactId>nifi-registry-client</artifactId>
             <version>1.18.0</version>
-<<<<<<< HEAD
-=======
         </dependency>
         <dependency>
             <groupId>org.apache.nifi.registry</groupId>
             <artifactId>nifi-registry-flow-diff</artifactId>
             <version>1.18.0</version>
->>>>>>> 109e54cd
         </dependency>
         <dependency>
             <groupId>org.apache.nifi</groupId>
