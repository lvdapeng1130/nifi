<?xml version="1.0" encoding="UTF-8"?>
<!--
  Licensed to the Apache Software Foundation (ASF) under one or more
  contributor license agreements. See the NOTICE file distributed with
  this work for additional information regarding copyright ownership.
  The ASF licenses this file to You under the Apache License, Version 2.0
  (the "License"); you may not use this file except in compliance with
  the License. You may obtain a copy of the License at
  http://www.apache.org/licenses/LICENSE-2.0
  Unless required by applicable law or agreed to in writing, software
  distributed under the License is distributed on an "AS IS" BASIS,
  WITHOUT WARRANTIES OR CONDITIONS OF ANY KIND, either express or implied.
  See the License for the specific language governing permissions and
  limitations under the License.
-->
<project xmlns="http://maven.apache.org/POM/4.0.0" xmlns:xsi="http://www.w3.org/2001/XMLSchema-instance" xsi:schemaLocation="http://maven.apache.org/POM/4.0.0 https://maven.apache.org/xsd/maven-4.0.0.xsd">
    <modelVersion>4.0.0</modelVersion>

    <parent>
        <groupId>org.apache.nifi</groupId>
        <artifactId>nifi-html-bundle</artifactId>
<<<<<<< HEAD
        <version>1.13.1-SNAPSHOT</version>
=======
        <version>1.14.0-SNAPSHOT</version>
>>>>>>> 64b12176
    </parent>

    <artifactId>nifi-html-processors</artifactId>
    <description>Support for parsing HTML documents</description>

    <dependencies>
        <dependency>
            <groupId>org.jsoup</groupId>
            <artifactId>jsoup</artifactId>
            <version>1.8.3</version>
        </dependency>
        <dependency>
            <groupId>org.apache.commons</groupId>
            <artifactId>commons-lang3</artifactId>
            <version>3.9</version>
        </dependency>
        <dependency>
            <groupId>org.apache.nifi</groupId>
            <artifactId>nifi-api</artifactId>
        </dependency>
        <dependency>
            <groupId>org.apache.nifi</groupId>
            <artifactId>nifi-utils</artifactId>
<<<<<<< HEAD
            <version>1.13.1-SNAPSHOT</version>
=======
            <version>1.14.0-SNAPSHOT</version>
>>>>>>> 64b12176
        </dependency>
        <dependency>
            <groupId>org.apache.nifi</groupId>
            <artifactId>nifi-mock</artifactId>
<<<<<<< HEAD
            <version>1.13.1-SNAPSHOT</version>
=======
            <version>1.14.0-SNAPSHOT</version>
>>>>>>> 64b12176
            <scope>test</scope>
        </dependency>
    </dependencies>

    <build>
        <plugins>
            <plugin>
                <groupId>org.apache.rat</groupId>
                <artifactId>apache-rat-plugin</artifactId>
                <configuration>
                    <excludes combine.children="append">
                        <exclude>src/test/resources/Weather.html</exclude>
                    </excludes>
                </configuration>
            </plugin>
        </plugins>
    </build>
</project><|MERGE_RESOLUTION|>--- conflicted
+++ resolved
@@ -19,11 +19,7 @@
     <parent>
         <groupId>org.apache.nifi</groupId>
         <artifactId>nifi-html-bundle</artifactId>
-<<<<<<< HEAD
-        <version>1.13.1-SNAPSHOT</version>
-=======
         <version>1.14.0-SNAPSHOT</version>
->>>>>>> 64b12176
     </parent>
 
     <artifactId>nifi-html-processors</artifactId>
@@ -47,20 +43,12 @@
         <dependency>
             <groupId>org.apache.nifi</groupId>
             <artifactId>nifi-utils</artifactId>
-<<<<<<< HEAD
-            <version>1.13.1-SNAPSHOT</version>
-=======
             <version>1.14.0-SNAPSHOT</version>
->>>>>>> 64b12176
         </dependency>
         <dependency>
             <groupId>org.apache.nifi</groupId>
             <artifactId>nifi-mock</artifactId>
-<<<<<<< HEAD
-            <version>1.13.1-SNAPSHOT</version>
-=======
             <version>1.14.0-SNAPSHOT</version>
->>>>>>> 64b12176
             <scope>test</scope>
         </dependency>
     </dependencies>
