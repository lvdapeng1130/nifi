<?xml version="1.0" encoding="UTF-8"?>
<!--
  Licensed to the Apache Software Foundation (ASF) under one or more
  contributor license agreements.  See the NOTICE file distributed with
  this work for additional information regarding copyright ownership.
  The ASF licenses this file to You under the Apache License, Version 2.0
  (the "License"); you may not use this file except in compliance with
  the License.  You may obtain a copy of the License at
      http://www.apache.org/licenses/LICENSE-2.0
  Unless required by applicable law or agreed to in writing, software
  distributed under the License is distributed on an "AS IS" BASIS,
  WITHOUT WARRANTIES OR CONDITIONS OF ANY KIND, either express or implied.
  See the License for the specific language governing permissions and
  limitations under the License.
-->
<project xmlns="http://maven.apache.org/POM/4.0.0" xmlns:xsi="http://www.w3.org/2001/XMLSchema-instance" xsi:schemaLocation="http://maven.apache.org/POM/4.0.0 https://maven.apache.org/xsd/maven-4.0.0.xsd">
    <modelVersion>4.0.0</modelVersion>

    <parent>
        <groupId>org.apache.nifi</groupId>
        <artifactId>nifi-groovyx-bundle</artifactId>
<<<<<<< HEAD
        <version>1.13.1-SNAPSHOT</version>
=======
        <version>1.14.0-SNAPSHOT</version>
>>>>>>> 64b12176
    </parent>

    <artifactId>nifi-groovyx-processors</artifactId>
    <packaging>jar</packaging>

    <dependencies>
        <dependency>
            <groupId>org.apache.nifi</groupId>
            <artifactId>nifi-api</artifactId>
            <scope>provided</scope>
        </dependency>
        <dependency>
            <groupId>org.apache.nifi</groupId>
            <artifactId>nifi-processor-utils</artifactId>
<<<<<<< HEAD
            <version>1.13.1-SNAPSHOT</version>
=======
            <version>1.14.0-SNAPSHOT</version>
>>>>>>> 64b12176
        </dependency>
        <dependency>
            <groupId>org.apache.nifi</groupId>
            <artifactId>nifi-record-serialization-service-api</artifactId>
<<<<<<< HEAD
            <version>1.13.1-SNAPSHOT</version>
=======
            <version>1.14.0-SNAPSHOT</version>
>>>>>>> 64b12176
        </dependency>
        <dependency>
            <groupId>org.codehaus.groovy</groupId>
            <artifactId>groovy-json</artifactId>
            <version>${nifi.groovy.version}</version>
            <scope>provided</scope>
        </dependency>
        <dependency>
            <groupId>org.codehaus.groovy</groupId>
            <artifactId>groovy-sql</artifactId>
            <version>${nifi.groovy.version}</version>
            <scope>provided</scope>
        </dependency>
        <!-- groovy-all does not include groovy-dateutil by default, so must explicitly include it here -->
        <dependency>
            <groupId>org.codehaus.groovy</groupId>
            <artifactId>groovy-dateutil</artifactId>
            <version>${nifi.groovy.version}</version>
        </dependency>
        <dependency>
            <groupId>org.apache.ivy</groupId>
            <artifactId>ivy</artifactId>
            <version>2.4.0</version>
        </dependency>
        <dependency>
            <groupId>org.apache.nifi</groupId>
            <artifactId>nifi-dbcp-service-api</artifactId>
<<<<<<< HEAD
            <version>1.13.1-SNAPSHOT</version>
=======
            <version>1.14.0-SNAPSHOT</version>
>>>>>>> 64b12176
            <scope>provided</scope>
        </dependency>
        <dependency>
            <groupId>org.apache.nifi</groupId>
            <artifactId>nifi-mock</artifactId>
<<<<<<< HEAD
            <version>1.13.1-SNAPSHOT</version>
=======
            <version>1.14.0-SNAPSHOT</version>
>>>>>>> 64b12176
            <scope>test</scope>
        </dependency>
        <dependency>
            <groupId>org.apache.nifi</groupId>
            <artifactId>nifi-record</artifactId>
<<<<<<< HEAD
            <version>1.13.1-SNAPSHOT</version>
=======
            <version>1.14.0-SNAPSHOT</version>
>>>>>>> 64b12176
            <scope>test</scope>
        </dependency>
        <dependency>
            <groupId>org.apache.nifi</groupId>
            <artifactId>nifi-mock-record-utils</artifactId>
<<<<<<< HEAD
            <version>1.13.1-SNAPSHOT</version>
=======
            <version>1.14.0-SNAPSHOT</version>
>>>>>>> 64b12176
            <scope>test</scope>
        </dependency>
        <dependency>
            <groupId>org.apache.derby</groupId>
            <artifactId>derby</artifactId>
            <version>10.12.1.1</version>
            <scope>test</scope>
        </dependency>
    </dependencies>
    <build>
        <plugins>
            <plugin>
                <groupId>org.apache.rat</groupId>
                <artifactId>apache-rat-plugin</artifactId>
                <configuration>
                    <excludes combine.children="append">
                        <exclude>src/test/resources/groovy/test_sql_04_insert_and_json.json</exclude>
                    </excludes>
                </configuration>
            </plugin>
        </plugins>
    </build>
</project>
<|MERGE_RESOLUTION|>--- conflicted
+++ resolved
@@ -19,11 +19,7 @@
     <parent>
         <groupId>org.apache.nifi</groupId>
         <artifactId>nifi-groovyx-bundle</artifactId>
-<<<<<<< HEAD
-        <version>1.13.1-SNAPSHOT</version>
-=======
         <version>1.14.0-SNAPSHOT</version>
->>>>>>> 64b12176
     </parent>
 
     <artifactId>nifi-groovyx-processors</artifactId>
@@ -38,20 +34,12 @@
         <dependency>
             <groupId>org.apache.nifi</groupId>
             <artifactId>nifi-processor-utils</artifactId>
-<<<<<<< HEAD
-            <version>1.13.1-SNAPSHOT</version>
-=======
             <version>1.14.0-SNAPSHOT</version>
->>>>>>> 64b12176
         </dependency>
         <dependency>
             <groupId>org.apache.nifi</groupId>
             <artifactId>nifi-record-serialization-service-api</artifactId>
-<<<<<<< HEAD
-            <version>1.13.1-SNAPSHOT</version>
-=======
             <version>1.14.0-SNAPSHOT</version>
->>>>>>> 64b12176
         </dependency>
         <dependency>
             <groupId>org.codehaus.groovy</groupId>
@@ -79,41 +67,25 @@
         <dependency>
             <groupId>org.apache.nifi</groupId>
             <artifactId>nifi-dbcp-service-api</artifactId>
-<<<<<<< HEAD
-            <version>1.13.1-SNAPSHOT</version>
-=======
             <version>1.14.0-SNAPSHOT</version>
->>>>>>> 64b12176
             <scope>provided</scope>
         </dependency>
         <dependency>
             <groupId>org.apache.nifi</groupId>
             <artifactId>nifi-mock</artifactId>
-<<<<<<< HEAD
-            <version>1.13.1-SNAPSHOT</version>
-=======
             <version>1.14.0-SNAPSHOT</version>
->>>>>>> 64b12176
             <scope>test</scope>
         </dependency>
         <dependency>
             <groupId>org.apache.nifi</groupId>
             <artifactId>nifi-record</artifactId>
-<<<<<<< HEAD
-            <version>1.13.1-SNAPSHOT</version>
-=======
             <version>1.14.0-SNAPSHOT</version>
->>>>>>> 64b12176
             <scope>test</scope>
         </dependency>
         <dependency>
             <groupId>org.apache.nifi</groupId>
             <artifactId>nifi-mock-record-utils</artifactId>
-<<<<<<< HEAD
-            <version>1.13.1-SNAPSHOT</version>
-=======
             <version>1.14.0-SNAPSHOT</version>
->>>>>>> 64b12176
             <scope>test</scope>
         </dependency>
         <dependency>
