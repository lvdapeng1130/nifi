--- conflicted
+++ resolved
@@ -17,11 +17,7 @@
     <parent>
         <artifactId>nifi-rules-action-handler-bundle</artifactId>
         <groupId>org.apache.nifi</groupId>
-<<<<<<< HEAD
-        <version>1.13.1-SNAPSHOT</version>
-=======
         <version>1.14.0-SNAPSHOT</version>
->>>>>>> 64b12176
     </parent>
     <modelVersion>4.0.0</modelVersion>
 
@@ -34,11 +30,7 @@
         <dependency>
             <groupId>org.apache.nifi</groupId>
             <artifactId>nifi-rules-engine-service-api</artifactId>
-<<<<<<< HEAD
-            <version>1.13.1-SNAPSHOT</version>
-=======
             <version>1.14.0-SNAPSHOT</version>
->>>>>>> 64b12176
         </dependency>
         <dependency>
             <groupId>org.apache.nifi</groupId>
@@ -47,29 +39,17 @@
         <dependency>
             <groupId>org.apache.nifi</groupId>
             <artifactId>nifi-record-sink-api</artifactId>
-<<<<<<< HEAD
-            <version>1.13.1-SNAPSHOT</version>
-=======
             <version>1.14.0-SNAPSHOT</version>
->>>>>>> 64b12176
         </dependency>
         <dependency>
             <groupId>org.apache.nifi</groupId>
             <artifactId>nifi-record</artifactId>
-<<<<<<< HEAD
-            <version>1.13.1-SNAPSHOT</version>
-=======
             <version>1.14.0-SNAPSHOT</version>
->>>>>>> 64b12176
         </dependency>
         <dependency>
             <groupId>org.apache.nifi</groupId>
             <artifactId>nifi-record-serialization-service-api</artifactId>
-<<<<<<< HEAD
-            <version>1.13.1-SNAPSHOT</version>
-=======
             <version>1.14.0-SNAPSHOT</version>
->>>>>>> 64b12176
         </dependency>
         <dependency>
             <groupId>org.apache.commons</groupId>
@@ -79,11 +59,7 @@
         <dependency>
             <groupId>org.apache.nifi</groupId>
             <artifactId>nifi-utils</artifactId>
-<<<<<<< HEAD
-            <version>1.13.1-SNAPSHOT</version>
-=======
             <version>1.14.0-SNAPSHOT</version>
->>>>>>> 64b12176
         </dependency>
         <dependency>
             <groupId>org.mvel</groupId>
