--- conflicted
+++ resolved
@@ -25,14 +25,6 @@
         </dependency>
         <dependency>
             <groupId>org.apache.nifi</groupId>
-<<<<<<< HEAD
-            <artifactId>nifi-processor-utils</artifactId>
-            <version>1.18.0</version>
-        </dependency>
-        <dependency>
-            <groupId>org.apache.nifi</groupId>
-=======
->>>>>>> 109e54cd
             <artifactId>nifi-lookup-service-api</artifactId>
             <scope>provided</scope>
         </dependency>
