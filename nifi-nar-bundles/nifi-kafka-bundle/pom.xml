--- conflicted
+++ resolved
@@ -40,29 +40,6 @@
         <dependencies>
             <dependency>
                 <groupId>org.apache.nifi</groupId>
-<<<<<<< HEAD
-                <artifactId>nifi-kafka-0-8-processors</artifactId>
-                <version>1.18.0</version>
-            </dependency>
-            <dependency>
-                <groupId>org.apache.nifi</groupId>
-                <artifactId>nifi-kafka-0-10-processors</artifactId>
-                <version>1.18.0</version>
-            </dependency>
-            <dependency>
-                <groupId>org.apache.nifi</groupId>
-                <artifactId>nifi-kafka-0-9-processors</artifactId>
-                <version>1.18.0</version>
-            </dependency>
-            <dependency>
-                <groupId>org.apache.nifi</groupId>
-                <artifactId>nifi-kafka-0-11-processors</artifactId>
-                <version>1.18.0</version>
-            </dependency>
-            <dependency>
-                <groupId>org.apache.nifi</groupId>
-=======
->>>>>>> 109e54cd
                 <artifactId>nifi-kafka-1-0-processors</artifactId>
                 <version>1.18.0</version>
             </dependency>
