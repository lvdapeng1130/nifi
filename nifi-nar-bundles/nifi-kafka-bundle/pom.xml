<project xmlns="http://maven.apache.org/POM/4.0.0" xmlns:xsi="http://www.w3.org/2001/XMLSchema-instance" xsi:schemaLocation="http://maven.apache.org/POM/4.0.0 https://maven.apache.org/xsd/maven-4.0.0.xsd">
    <!--
      Licensed to the Apache Software Foundation (ASF) under one or more
      contributor license agreements.  See the NOTICE file distributed with
      this work for additional information regarding copyright ownership.
      The ASF licenses this file to You under the Apache License, Version 2.0
      (the "License"); you may not use this file except in compliance with
      the License.  You may obtain a copy of the License at
          http://www.apache.org/licenses/LICENSE-2.0
      Unless required by applicable law or agreed to in writing, software
      distributed under the License is distributed on an "AS IS" BASIS,
      WITHOUT WARRANTIES OR CONDITIONS OF ANY KIND, either express or implied.
      See the License for the specific language governing permissions and
      limitations under the License.
    -->
    <modelVersion>4.0.0</modelVersion>
    <parent>
        <groupId>org.apache.nifi</groupId>
        <artifactId>nifi-nar-bundles</artifactId>
<<<<<<< HEAD
        <version>1.13.1-SNAPSHOT</version>
=======
        <version>1.14.0-SNAPSHOT</version>
>>>>>>> 64b12176
    </parent>
    <artifactId>nifi-kafka-bundle</artifactId>
    <packaging>pom</packaging>

    <properties>
      <kafka8.version>0.8.2.2</kafka8.version>
      <kafka9.version>0.9.0.1</kafka9.version>
      <kafka10.version>0.10.2.2</kafka10.version>
      <kafka11.version>0.11.0.3</kafka11.version>
      <kafka1.0.version>1.0.2</kafka1.0.version>
      <kafka2.0.version>2.0.0</kafka2.0.version>
      <kafka2.6.version>2.6.0</kafka2.6.version>
    </properties>

    <modules>
        <module>nifi-kafka-0-8-processors</module>
        <module>nifi-kafka-0-9-processors</module>
        <module>nifi-kafka-0-10-processors</module>
        <module>nifi-kafka-0-11-processors</module>
        <module>nifi-kafka-1-0-processors</module>
        <module>nifi-kafka-2-0-processors</module>
        <module>nifi-kafka-2-6-processors</module>
        <module>nifi-kafka-0-8-nar</module>
        <module>nifi-kafka-0-9-nar</module>
        <module>nifi-kafka-0-10-nar</module>
        <module>nifi-kafka-0-11-nar</module>
        <module>nifi-kafka-1-0-nar</module>
        <module>nifi-kafka-2-0-nar</module>
        <module>nifi-kafka-2-6-nar</module>
    </modules>
    <dependencyManagement>
        <dependencies>
            <dependency>
                <groupId>org.apache.nifi</groupId>
                <artifactId>nifi-kafka-0-8-processors</artifactId>
<<<<<<< HEAD
                <version>1.13.1-SNAPSHOT</version>
=======
                <version>1.14.0-SNAPSHOT</version>
>>>>>>> 64b12176
            </dependency>
            <dependency>
                <groupId>org.apache.nifi</groupId>
                <artifactId>nifi-kafka-0-10-processors</artifactId>
<<<<<<< HEAD
                <version>1.13.1-SNAPSHOT</version>
=======
                <version>1.14.0-SNAPSHOT</version>
>>>>>>> 64b12176
            </dependency>
            <dependency>
                <groupId>org.apache.nifi</groupId>
                <artifactId>nifi-kafka-0-9-processors</artifactId>
<<<<<<< HEAD
                <version>1.13.1-SNAPSHOT</version>
=======
                <version>1.14.0-SNAPSHOT</version>
>>>>>>> 64b12176
            </dependency>
            <dependency>
                <groupId>org.apache.nifi</groupId>
                <artifactId>nifi-kafka-0-11-processors</artifactId>
<<<<<<< HEAD
                <version>1.13.1-SNAPSHOT</version>
=======
                <version>1.14.0-SNAPSHOT</version>
>>>>>>> 64b12176
            </dependency>
            <dependency>
                <groupId>org.apache.nifi</groupId>
                <artifactId>nifi-kafka-1-0-processors</artifactId>
<<<<<<< HEAD
                <version>1.13.1-SNAPSHOT</version>
=======
                <version>1.14.0-SNAPSHOT</version>
>>>>>>> 64b12176
            </dependency>
           <dependency>
                <groupId>org.apache.nifi</groupId>
                <artifactId>nifi-kafka-2-0-processors</artifactId>
<<<<<<< HEAD
                <version>1.13.1-SNAPSHOT</version>
=======
                <version>1.14.0-SNAPSHOT</version>
>>>>>>> 64b12176
            </dependency>
            <dependency>
                <groupId>org.apache.nifi</groupId>
                <artifactId>nifi-kafka-2-6-processors</artifactId>
<<<<<<< HEAD
                <version>1.13.1-SNAPSHOT</version>
=======
                <version>1.14.0-SNAPSHOT</version>
>>>>>>> 64b12176
            </dependency>
            <dependency>
                <!-- Explicitly force Netty to 3.7.1 due to CVE-2014-0193 -->
                <groupId>io.netty</groupId>
                <artifactId>netty</artifactId>
                <version>3.7.1.Final</version>
            </dependency>
        </dependencies>
    </dependencyManagement>
</project><|MERGE_RESOLUTION|>--- conflicted
+++ resolved
@@ -17,11 +17,7 @@
     <parent>
         <groupId>org.apache.nifi</groupId>
         <artifactId>nifi-nar-bundles</artifactId>
-<<<<<<< HEAD
-        <version>1.13.1-SNAPSHOT</version>
-=======
         <version>1.14.0-SNAPSHOT</version>
->>>>>>> 64b12176
     </parent>
     <artifactId>nifi-kafka-bundle</artifactId>
     <packaging>pom</packaging>
@@ -57,65 +53,37 @@
             <dependency>
                 <groupId>org.apache.nifi</groupId>
                 <artifactId>nifi-kafka-0-8-processors</artifactId>
-<<<<<<< HEAD
-                <version>1.13.1-SNAPSHOT</version>
-=======
                 <version>1.14.0-SNAPSHOT</version>
->>>>>>> 64b12176
             </dependency>
             <dependency>
                 <groupId>org.apache.nifi</groupId>
                 <artifactId>nifi-kafka-0-10-processors</artifactId>
-<<<<<<< HEAD
-                <version>1.13.1-SNAPSHOT</version>
-=======
                 <version>1.14.0-SNAPSHOT</version>
->>>>>>> 64b12176
             </dependency>
             <dependency>
                 <groupId>org.apache.nifi</groupId>
                 <artifactId>nifi-kafka-0-9-processors</artifactId>
-<<<<<<< HEAD
-                <version>1.13.1-SNAPSHOT</version>
-=======
                 <version>1.14.0-SNAPSHOT</version>
->>>>>>> 64b12176
             </dependency>
             <dependency>
                 <groupId>org.apache.nifi</groupId>
                 <artifactId>nifi-kafka-0-11-processors</artifactId>
-<<<<<<< HEAD
-                <version>1.13.1-SNAPSHOT</version>
-=======
                 <version>1.14.0-SNAPSHOT</version>
->>>>>>> 64b12176
             </dependency>
             <dependency>
                 <groupId>org.apache.nifi</groupId>
                 <artifactId>nifi-kafka-1-0-processors</artifactId>
-<<<<<<< HEAD
-                <version>1.13.1-SNAPSHOT</version>
-=======
                 <version>1.14.0-SNAPSHOT</version>
->>>>>>> 64b12176
             </dependency>
            <dependency>
                 <groupId>org.apache.nifi</groupId>
                 <artifactId>nifi-kafka-2-0-processors</artifactId>
-<<<<<<< HEAD
-                <version>1.13.1-SNAPSHOT</version>
-=======
                 <version>1.14.0-SNAPSHOT</version>
->>>>>>> 64b12176
             </dependency>
             <dependency>
                 <groupId>org.apache.nifi</groupId>
                 <artifactId>nifi-kafka-2-6-processors</artifactId>
-<<<<<<< HEAD
-                <version>1.13.1-SNAPSHOT</version>
-=======
                 <version>1.14.0-SNAPSHOT</version>
->>>>>>> 64b12176
             </dependency>
             <dependency>
                 <!-- Explicitly force Netty to 3.7.1 due to CVE-2014-0193 -->
