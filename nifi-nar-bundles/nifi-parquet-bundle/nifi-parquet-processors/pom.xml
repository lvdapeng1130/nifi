<?xml version="1.0" encoding="UTF-8"?>
<!--
  Licensed to the Apache Software Foundation (ASF) under one or more
  contributor license agreements. See the NOTICE file distributed with
  this work for additional information regarding copyright ownership.
  The ASF licenses this file to You under the Apache License, Version 2.0
  (the "License"); you may not use this file except in compliance with
  the License. You may obtain a copy of the License at
  http://www.apache.org/licenses/LICENSE-2.0
  Unless required by applicable law or agreed to in writing, software
  distributed under the License is distributed on an "AS IS" BASIS,
  WITHOUT WARRANTIES OR CONDITIONS OF ANY KIND, either express or implied.
  See the License for the specific language governing permissions and
  limitations under the License.
-->
<project xmlns="http://maven.apache.org/POM/4.0.0" xmlns:xsi="http://www.w3.org/2001/XMLSchema-instance" xsi:schemaLocation="http://maven.apache.org/POM/4.0.0 https://maven.apache.org/xsd/maven-4.0.0.xsd">
    <modelVersion>4.0.0</modelVersion>

    <parent>
        <groupId>org.apache.nifi</groupId>
        <artifactId>nifi-parquet-bundle</artifactId>
<<<<<<< HEAD
        <version>1.13.1-SNAPSHOT</version>
=======
        <version>1.14.0-SNAPSHOT</version>
>>>>>>> 64b12176
    </parent>
    <artifactId>nifi-parquet-processors</artifactId>
    <packaging>jar</packaging>

    <dependencies>
        <dependency>
            <groupId>org.apache.nifi</groupId>
            <artifactId>nifi-api</artifactId>
        </dependency>
        <dependency>
            <groupId>org.apache.nifi</groupId>
            <artifactId>nifi-utils</artifactId>
<<<<<<< HEAD
            <version>1.13.1-SNAPSHOT</version>
=======
            <version>1.14.0-SNAPSHOT</version>
>>>>>>> 64b12176
        </dependency>
        <dependency>
            <groupId>org.apache.hadoop</groupId>
            <artifactId>hadoop-client</artifactId>
            <version>${hadoop.version}</version>
            <scope>provided</scope>
            <exclusions>
                <exclusion>
                    <groupId>org.slf4j</groupId>
                    <artifactId>slf4j-log4j12</artifactId>
                </exclusion>
                <exclusion>
                    <groupId>com.fasterxml.jackson.core</groupId>
                    <artifactId>jackson-databind</artifactId>
                </exclusion>
            </exclusions>
        </dependency>
        <dependency>
            <groupId>com.fasterxml.jackson.core</groupId>
            <artifactId>jackson-databind</artifactId>
            <version>${jackson.version}</version>
        </dependency>
        <dependency>
            <groupId>org.apache.parquet</groupId>
            <artifactId>parquet-avro</artifactId>
            <version>1.10.0</version>
        </dependency>
        <dependency>
            <groupId>org.apache.nifi</groupId>
            <artifactId>nifi-record</artifactId>
        </dependency>
        <dependency>
            <groupId>org.apache.nifi</groupId>
            <artifactId>nifi-hadoop-record-utils</artifactId>
<<<<<<< HEAD
            <version>1.13.1-SNAPSHOT</version>
=======
            <version>1.14.0-SNAPSHOT</version>
>>>>>>> 64b12176
        </dependency>
        <dependency>
            <groupId>org.apache.nifi</groupId>
            <artifactId>nifi-record-serialization-service-api</artifactId>
        </dependency>
        <dependency>
            <groupId>org.apache.nifi</groupId>
            <artifactId>nifi-schema-registry-service-api</artifactId>
        </dependency>
        <dependency>
            <groupId>org.apache.nifi</groupId>
            <artifactId>nifi-kerberos-credentials-service-api</artifactId>
        </dependency>
        <!-- Test dependencies -->
        <dependency>
            <groupId>org.apache.nifi</groupId>
            <artifactId>nifi-mock-record-utils</artifactId>
<<<<<<< HEAD
            <version>1.13.1-SNAPSHOT</version>
=======
            <version>1.14.0-SNAPSHOT</version>
>>>>>>> 64b12176
            <scope>test</scope>
        </dependency>
        <dependency>
            <groupId>org.apache.nifi</groupId>
            <artifactId>nifi-mock</artifactId>
<<<<<<< HEAD
            <version>1.13.1-SNAPSHOT</version>
=======
            <version>1.14.0-SNAPSHOT</version>
>>>>>>> 64b12176
            <scope>test</scope>
        </dependency>
    </dependencies>
    <build>
        <plugins>
            <plugin>
                <groupId>org.apache.rat</groupId>
                <artifactId>apache-rat-plugin</artifactId>
                <configuration>
                    <excludes combine.children="append">
                        <exclude>src/test/resources/avro/user.avsc</exclude>
                        <exclude>src/test/resources/avro/user-with-array.avsc</exclude>
                        <exclude>src/test/resources/avro/user-with-nullable-array.avsc</exclude>
                        <exclude>src/test/resources/avro/user-with-fixed-decimal.avsc</exclude>
                        <exclude>src/test/resources/avro/all-minus-enum.avsc</exclude>
                        <exclude>src/test/resources/avro/TestParquetReader.parquet</exclude>
                    </excludes>
                </configuration>
            </plugin>
        </plugins>
    </build>

</project><|MERGE_RESOLUTION|>--- conflicted
+++ resolved
@@ -19,11 +19,7 @@
     <parent>
         <groupId>org.apache.nifi</groupId>
         <artifactId>nifi-parquet-bundle</artifactId>
-<<<<<<< HEAD
-        <version>1.13.1-SNAPSHOT</version>
-=======
         <version>1.14.0-SNAPSHOT</version>
->>>>>>> 64b12176
     </parent>
     <artifactId>nifi-parquet-processors</artifactId>
     <packaging>jar</packaging>
@@ -36,11 +32,7 @@
         <dependency>
             <groupId>org.apache.nifi</groupId>
             <artifactId>nifi-utils</artifactId>
-<<<<<<< HEAD
-            <version>1.13.1-SNAPSHOT</version>
-=======
             <version>1.14.0-SNAPSHOT</version>
->>>>>>> 64b12176
         </dependency>
         <dependency>
             <groupId>org.apache.hadoop</groupId>
@@ -75,11 +67,7 @@
         <dependency>
             <groupId>org.apache.nifi</groupId>
             <artifactId>nifi-hadoop-record-utils</artifactId>
-<<<<<<< HEAD
-            <version>1.13.1-SNAPSHOT</version>
-=======
             <version>1.14.0-SNAPSHOT</version>
->>>>>>> 64b12176
         </dependency>
         <dependency>
             <groupId>org.apache.nifi</groupId>
@@ -97,21 +85,13 @@
         <dependency>
             <groupId>org.apache.nifi</groupId>
             <artifactId>nifi-mock-record-utils</artifactId>
-<<<<<<< HEAD
-            <version>1.13.1-SNAPSHOT</version>
-=======
             <version>1.14.0-SNAPSHOT</version>
->>>>>>> 64b12176
             <scope>test</scope>
         </dependency>
         <dependency>
             <groupId>org.apache.nifi</groupId>
             <artifactId>nifi-mock</artifactId>
-<<<<<<< HEAD
-            <version>1.13.1-SNAPSHOT</version>
-=======
             <version>1.14.0-SNAPSHOT</version>
->>>>>>> 64b12176
             <scope>test</scope>
         </dependency>
     </dependencies>
