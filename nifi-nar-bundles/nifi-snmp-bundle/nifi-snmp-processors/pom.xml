<?xml version="1.0" encoding="UTF-8"?>
<!-- Licensed to the Apache Software Foundation (ASF) under one or more contributor 
license agreements. See the NOTICE file distributed with this work for additional 
information regarding copyright ownership. The ASF licenses this file to 
You under the Apache License, Version 2.0 (the "License"); you may not use 
this file except in compliance with the License. You may obtain a copy of 
the License at http://www.apache.org/licenses/LICENSE-2.0 Unless required 
by applicable law or agreed to in writing, software distributed under the 
License is distributed on an "AS IS" BASIS, WITHOUT WARRANTIES OR CONDITIONS 
OF ANY KIND, either express or implied. See the License for the specific 
language governing permissions and limitations under the License. -->
<project xmlns="http://maven.apache.org/POM/4.0.0" xmlns:xsi="http://www.w3.org/2001/XMLSchema-instance" xsi:schemaLocation="http://maven.apache.org/POM/4.0.0 https://maven.apache.org/xsd/maven-4.0.0.xsd">
    <modelVersion>4.0.0</modelVersion>
    <parent>
        <groupId>org.apache.nifi</groupId>
        <artifactId>nifi-snmp-bundle</artifactId>
<<<<<<< HEAD
        <version>1.13.1-SNAPSHOT</version>
=======
        <version>1.14.0-SNAPSHOT</version>
>>>>>>> 64b12176
    </parent>
    <artifactId>nifi-snmp-processors</artifactId>
    <packaging>jar</packaging>

    <properties>
        <snmp4j.version>1.10.1</snmp4j.version>
        <snmp4j-agent.version>1.3.1</snmp4j-agent.version>
    </properties>

    <dependencies>
        <dependency>
            <groupId>org.snmp4j</groupId>
            <artifactId>snmp4j</artifactId>
            <version>${snmp4j.version}</version>
        </dependency>
        
        <dependency>
            <groupId>org.snmp4j</groupId>
            <artifactId>snmp4j-agent</artifactId>
            <version>${snmp4j-agent.version}</version>
            <scope>test</scope>
        </dependency>
        <dependency>
            <groupId>org.apache.nifi</groupId>
            <artifactId>nifi-api</artifactId>
        </dependency>
        <dependency>
            <groupId>org.apache.nifi</groupId>
            <artifactId>nifi-utils</artifactId>
<<<<<<< HEAD
            <version>1.13.1-SNAPSHOT</version>
=======
            <version>1.14.0-SNAPSHOT</version>
>>>>>>> 64b12176
        </dependency>
        <dependency>
            <groupId>org.apache.nifi</groupId>
            <artifactId>nifi-mock</artifactId>
<<<<<<< HEAD
            <version>1.13.1-SNAPSHOT</version>
=======
            <version>1.14.0-SNAPSHOT</version>
>>>>>>> 64b12176
            <scope>test</scope>
        </dependency>
    </dependencies>

    <build>
        <plugins>
            <plugin>
                <groupId>org.apache.rat</groupId>
                <artifactId>apache-rat-plugin</artifactId>
                <configuration>
                    <excludes>
                        <!-- test data -->
                        <exclude>src/test/resources/testdata/*</exclude>
                    </excludes>
                </configuration>
            </plugin>
            <plugin>
                <groupId>org.apache.maven.plugins</groupId>
                <artifactId>maven-surefire-plugin</artifactId>
                <configuration>
                    <systemPropertyVariables>
                        <java.io.tmpdir>${project.build.directory}</java.io.tmpdir>
                    </systemPropertyVariables>
                </configuration>
            </plugin>
        </plugins>
    </build>
</project><|MERGE_RESOLUTION|>--- conflicted
+++ resolved
@@ -14,11 +14,7 @@
     <parent>
         <groupId>org.apache.nifi</groupId>
         <artifactId>nifi-snmp-bundle</artifactId>
-<<<<<<< HEAD
-        <version>1.13.1-SNAPSHOT</version>
-=======
         <version>1.14.0-SNAPSHOT</version>
->>>>>>> 64b12176
     </parent>
     <artifactId>nifi-snmp-processors</artifactId>
     <packaging>jar</packaging>
@@ -48,20 +44,12 @@
         <dependency>
             <groupId>org.apache.nifi</groupId>
             <artifactId>nifi-utils</artifactId>
-<<<<<<< HEAD
-            <version>1.13.1-SNAPSHOT</version>
-=======
             <version>1.14.0-SNAPSHOT</version>
->>>>>>> 64b12176
         </dependency>
         <dependency>
             <groupId>org.apache.nifi</groupId>
             <artifactId>nifi-mock</artifactId>
-<<<<<<< HEAD
-            <version>1.13.1-SNAPSHOT</version>
-=======
             <version>1.14.0-SNAPSHOT</version>
->>>>>>> 64b12176
             <scope>test</scope>
         </dependency>
     </dependencies>
