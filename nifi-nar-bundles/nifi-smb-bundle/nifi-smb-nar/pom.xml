--- conflicted
+++ resolved
@@ -23,10 +23,6 @@
     </parent>
 
     <artifactId>nifi-smb-nar</artifactId>
-<<<<<<< HEAD
-    <version>1.18.0</version>
-=======
->>>>>>> 109e54cd
     <packaging>nar</packaging>
     <properties>
         <maven.javadoc.skip>true</maven.javadoc.skip>
@@ -38,15 +34,12 @@
             <groupId>org.apache.nifi</groupId>
             <artifactId>nifi-smb-processors</artifactId>
             <version>1.18.0</version>
-<<<<<<< HEAD
-=======
         </dependency>
         <dependency>
             <groupId>org.apache.nifi</groupId>
             <artifactId>nifi-smb-client-api-nar</artifactId>
             <version>1.18.0</version>
             <type>nar</type>
->>>>>>> 109e54cd
         </dependency>
     </dependencies>
 </project>