<project xmlns="http://maven.apache.org/POM/4.0.0" xmlns:xsi="http://www.w3.org/2001/XMLSchema-instance" xsi:schemaLocation="http://maven.apache.org/POM/4.0.0 http://maven.apache.org/xsd/maven-4.0.0.xsd">
    <!--
      Licensed to the Apache Software Foundation (ASF) under one or more
      contributor license agreements.  See the NOTICE file distributed with
      this work for additional information regarding copyright ownership.
      The ASF licenses this file to You under the Apache License, Version 2.0
      (the "License"); you may not use this file except in compliance with
      the License.  You may obtain a copy of the License at
          http://www.apache.org/licenses/LICENSE-2.0
      Unless required by applicable law or agreed to in writing, software
      distributed under the License is distributed on an "AS IS" BASIS,
      WITHOUT WARRANTIES OR CONDITIONS OF ANY KIND, either express or implied.
      See the License for the specific language governing permissions and
      limitations under the License.
    -->
    <modelVersion>4.0.0</modelVersion>
    <parent>
        <groupId>org.apache.nifi</groupId>
        <artifactId>nifi-graph-bundle</artifactId>
<<<<<<< HEAD
        <version>1.13.1-SNAPSHOT</version>
=======
        <version>1.14.0-SNAPSHOT</version>
>>>>>>> 64b12176
    </parent>
    <artifactId>nifi-neo4j-cypher-service-nar</artifactId>
    <packaging>nar</packaging>
    <dependencies>
        <dependency>
            <groupId>org.apache.nifi</groupId>
            <artifactId>nifi-graph-client-service-api-nar</artifactId>
<<<<<<< HEAD
            <version>1.13.1-SNAPSHOT</version>
=======
            <version>1.14.0-SNAPSHOT</version>
>>>>>>> 64b12176
            <type>nar</type>
        </dependency>
        <dependency>
            <groupId>org.apache.nifi</groupId>
            <artifactId>nifi-neo4j-cypher-service</artifactId>
<<<<<<< HEAD
            <version>1.13.1-SNAPSHOT</version>
=======
            <version>1.14.0-SNAPSHOT</version>
>>>>>>> 64b12176
        </dependency>
    </dependencies>
</project><|MERGE_RESOLUTION|>--- conflicted
+++ resolved
@@ -17,11 +17,7 @@
     <parent>
         <groupId>org.apache.nifi</groupId>
         <artifactId>nifi-graph-bundle</artifactId>
-<<<<<<< HEAD
-        <version>1.13.1-SNAPSHOT</version>
-=======
         <version>1.14.0-SNAPSHOT</version>
->>>>>>> 64b12176
     </parent>
     <artifactId>nifi-neo4j-cypher-service-nar</artifactId>
     <packaging>nar</packaging>
@@ -29,21 +25,13 @@
         <dependency>
             <groupId>org.apache.nifi</groupId>
             <artifactId>nifi-graph-client-service-api-nar</artifactId>
-<<<<<<< HEAD
-            <version>1.13.1-SNAPSHOT</version>
-=======
             <version>1.14.0-SNAPSHOT</version>
->>>>>>> 64b12176
             <type>nar</type>
         </dependency>
         <dependency>
             <groupId>org.apache.nifi</groupId>
             <artifactId>nifi-neo4j-cypher-service</artifactId>
-<<<<<<< HEAD
-            <version>1.13.1-SNAPSHOT</version>
-=======
             <version>1.14.0-SNAPSHOT</version>
->>>>>>> 64b12176
         </dependency>
     </dependencies>
 </project>