--- conflicted
+++ resolved
@@ -19,11 +19,7 @@
     <parent>
         <groupId>org.apache.nifi</groupId>
         <artifactId>nifi-nar-bundles</artifactId>
-<<<<<<< HEAD
-        <version>1.13.1-SNAPSHOT</version>
-=======
         <version>1.14.0-SNAPSHOT</version>
->>>>>>> 64b12176
     </parent>
 
     <artifactId>nifi-graph-bundle</artifactId>
@@ -46,11 +42,7 @@
             <dependency>
                 <groupId>org.apache.nifi</groupId>
                 <artifactId>nifi-graph-processors</artifactId>
-<<<<<<< HEAD
-                <version>1.13.1-SNAPSHOT</version>
-=======
                 <version>1.14.0-SNAPSHOT</version>
->>>>>>> 64b12176
             </dependency>
         </dependencies>
     </dependencyManagement>
