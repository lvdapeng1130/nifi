--- conflicted
+++ resolved
@@ -55,15 +55,6 @@
             <groupId>org.apache.nifi</groupId>
             <artifactId>nifi-mock</artifactId>
             <version>1.18.0</version>
-<<<<<<< HEAD
-            <scope>test</scope>
-        </dependency>
-        <dependency>
-            <groupId>com.google.guava</groupId>
-            <artifactId>guava</artifactId>
-            <version>18.0</version>
-=======
->>>>>>> 109e54cd
             <scope>test</scope>
         </dependency>
         <dependency>
