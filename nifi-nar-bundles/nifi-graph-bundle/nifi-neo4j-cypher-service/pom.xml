<project xmlns="http://maven.apache.org/POM/4.0.0" xmlns:xsi="http://www.w3.org/2001/XMLSchema-instance" xsi:schemaLocation="http://maven.apache.org/POM/4.0.0 https://maven.apache.org/xsd/maven-4.0.0.xsd">
    <!-- Licensed to the Apache Software Foundation (ASF) under one or more
    contributor license agreements. See the NOTICE file distributed with this
    work for additional information regarding copyright ownership. The ASF licenses
    this file to You under the Apache License, Version 2.0 (the "License"); you
    may not use this file except in compliance with the License. You may obtain
    a copy of the License at http://www.apache.org/licenses/LICENSE-2.0 Unless
    required by applicable law or agreed to in writing, software distributed
    under the License is distributed on an "AS IS" BASIS, WITHOUT WARRANTIES
    OR CONDITIONS OF ANY KIND, either express or implied. See the License for
    the specific language governing permissions and limitations under the License. -->
    <modelVersion>4.0.0</modelVersion>
    <parent>
        <groupId>org.apache.nifi</groupId>
        <artifactId>nifi-graph-bundle</artifactId>
        <version>1.18.0</version>
    </parent>
    <artifactId>nifi-neo4j-cypher-service</artifactId>
    <packaging>jar</packaging>

    <dependencies>
        <dependency>
            <groupId>org.apache.nifi</groupId>
            <artifactId>nifi-api</artifactId>
        </dependency>
        <dependency>
            <groupId>org.apache.nifi</groupId>
<<<<<<< HEAD
            <artifactId>nifi-processor-utils</artifactId>
=======
            <artifactId>nifi-utils</artifactId>
>>>>>>> 109e54cd
            <version>1.18.0</version>
        </dependency>
        <dependency>
            <groupId>org.apache.nifi</groupId>
            <artifactId>nifi-lookup-service-api</artifactId>
            <scope>provided</scope>
        </dependency>
        <dependency>
            <groupId>org.apache.nifi</groupId>
            <artifactId>nifi-graph-client-service-api</artifactId>
            <version>${project.version}</version>
            <scope>provided</scope>
        </dependency>
        <dependency>
            <groupId>org.apache.nifi</groupId>
            <artifactId>nifi-ssl-context-service-api</artifactId>
            <scope>provided</scope>
        </dependency>
        <dependency>
            <groupId>org.apache.nifi</groupId>
<<<<<<< HEAD
            <artifactId>nifi-utils</artifactId>
            <version>1.18.0</version>
        </dependency>
        <dependency>
            <groupId>org.apache.nifi</groupId>
=======
>>>>>>> 109e54cd
            <artifactId>nifi-record</artifactId>
        </dependency>
        <dependency>
            <groupId>org.apache.nifi</groupId>
            <artifactId>nifi-mock</artifactId>
            <version>1.18.0</version>
            <scope>test</scope>
        </dependency>
        <dependency>
            <groupId>org.apache.nifi</groupId>
            <artifactId>nifi-avro-record-utils</artifactId>
            <version>1.18.0</version>
            <scope>compile</scope>
        </dependency>
        <dependency>
            <groupId>org.apache.nifi</groupId>
            <artifactId>nifi-schema-registry-service-api</artifactId>
            <scope>compile</scope>
        </dependency>
        <dependency>
            <groupId>org.apache.nifi</groupId>
            <artifactId>nifi-json-utils</artifactId>
            <version>1.18.0</version>
            <scope>compile</scope>
        </dependency>
        <dependency>
            <groupId>org.neo4j.driver</groupId>
            <artifactId>neo4j-java-driver</artifactId>
            <version>4.3.7</version>
            <scope>compile</scope>
        </dependency>

    </dependencies>

    <build>
        <plugins>
            <plugin>
                <groupId>org.apache.rat</groupId>
                <artifactId>apache-rat-plugin</artifactId>
                <configuration>
                    <excludes combine.children="append">
                        <exclude>src/test/resources/simple.avsc</exclude>
                        <exclude>src/test/resources/test.csv</exclude>
                        <exclude>src/test/resources/test.properties</exclude>
                        <exclude>src/test/resources/test.xml</exclude>
                    </excludes>
                </configuration>
            </plugin>
        </plugins>
    </build>
</project><|MERGE_RESOLUTION|>--- conflicted
+++ resolved
@@ -25,11 +25,7 @@
         </dependency>
         <dependency>
             <groupId>org.apache.nifi</groupId>
-<<<<<<< HEAD
-            <artifactId>nifi-processor-utils</artifactId>
-=======
             <artifactId>nifi-utils</artifactId>
->>>>>>> 109e54cd
             <version>1.18.0</version>
         </dependency>
         <dependency>
@@ -50,14 +46,6 @@
         </dependency>
         <dependency>
             <groupId>org.apache.nifi</groupId>
-<<<<<<< HEAD
-            <artifactId>nifi-utils</artifactId>
-            <version>1.18.0</version>
-        </dependency>
-        <dependency>
-            <groupId>org.apache.nifi</groupId>
-=======
->>>>>>> 109e54cd
             <artifactId>nifi-record</artifactId>
         </dependency>
         <dependency>
