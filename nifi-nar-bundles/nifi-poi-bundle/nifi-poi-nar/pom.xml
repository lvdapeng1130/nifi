<?xml version="1.0" encoding="UTF-8"?>
<!--
  Licensed to the Apache Software Foundation (ASF) under one or more
  contributor license agreements. See the NOTICE file distributed with
  this work for additional information regarding copyright ownership.
  The ASF licenses this file to You under the Apache License, Version 2.0
  (the "License"); you may not use this file except in compliance with
  the License. You may obtain a copy of the License at
  http://www.apache.org/licenses/LICENSE-2.0
  Unless required by applicable law or agreed to in writing, software
  distributed under the License is distributed on an "AS IS" BASIS,
  WITHOUT WARRANTIES OR CONDITIONS OF ANY KIND, either express or implied.
  See the License for the specific language governing permissions and
  limitations under the License.
-->
<project xmlns="http://maven.apache.org/POM/4.0.0" xmlns:xsi="http://www.w3.org/2001/XMLSchema-instance" xsi:schemaLocation="http://maven.apache.org/POM/4.0.0 https://maven.apache.org/xsd/maven-4.0.0.xsd">
    <modelVersion>4.0.0</modelVersion>

    <parent>
        <groupId>org.apache.nifi</groupId>
        <artifactId>nifi-poi-bundle</artifactId>
<<<<<<< HEAD
        <version>1.13.1-SNAPSHOT</version>
    </parent>

    <artifactId>nifi-poi-nar</artifactId>
    <version>1.13.1-SNAPSHOT</version>
=======
        <version>1.14.0-SNAPSHOT</version>
    </parent>

    <artifactId>nifi-poi-nar</artifactId>
    <version>1.14.0-SNAPSHOT</version>
>>>>>>> 64b12176
    <packaging>nar</packaging>
    <properties>
        <maven.javadoc.skip>true</maven.javadoc.skip>
        <source.skip>true</source.skip>
    </properties>

    <dependencies>
        <dependency>
            <groupId>org.apache.nifi</groupId>
            <artifactId>nifi-poi-processors</artifactId>
<<<<<<< HEAD
            <version>1.13.1-SNAPSHOT</version>
=======
            <version>1.14.0-SNAPSHOT</version>
>>>>>>> 64b12176
        </dependency>
    </dependencies>

</project><|MERGE_RESOLUTION|>--- conflicted
+++ resolved
@@ -19,19 +19,11 @@
     <parent>
         <groupId>org.apache.nifi</groupId>
         <artifactId>nifi-poi-bundle</artifactId>
-<<<<<<< HEAD
-        <version>1.13.1-SNAPSHOT</version>
-    </parent>
-
-    <artifactId>nifi-poi-nar</artifactId>
-    <version>1.13.1-SNAPSHOT</version>
-=======
         <version>1.14.0-SNAPSHOT</version>
     </parent>
 
     <artifactId>nifi-poi-nar</artifactId>
     <version>1.14.0-SNAPSHOT</version>
->>>>>>> 64b12176
     <packaging>nar</packaging>
     <properties>
         <maven.javadoc.skip>true</maven.javadoc.skip>
@@ -42,11 +34,7 @@
         <dependency>
             <groupId>org.apache.nifi</groupId>
             <artifactId>nifi-poi-processors</artifactId>
-<<<<<<< HEAD
-            <version>1.13.1-SNAPSHOT</version>
-=======
             <version>1.14.0-SNAPSHOT</version>
->>>>>>> 64b12176
         </dependency>
     </dependencies>
 
