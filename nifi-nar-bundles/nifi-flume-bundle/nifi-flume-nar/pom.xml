<?xml version="1.0" encoding="UTF-8"?>
<!--
  Licensed to the Apache Software Foundation (ASF) under one or more
  contributor license agreements.  See the NOTICE file distributed with
  this work for additional information regarding copyright ownership.
  The ASF licenses this file to You under the Apache License, Version 2.0
  (the "License"); you may not use this file except in compliance with
  the License.  You may obtain a copy of the License at
      http://www.apache.org/licenses/LICENSE-2.0
  Unless required by applicable law or agreed to in writing, software
  distributed under the License is distributed on an "AS IS" BASIS,
  WITHOUT WARRANTIES OR CONDITIONS OF ANY KIND, either express or implied.
  See the License for the specific language governing permissions and
  limitations under the License.
-->
<project xmlns="http://maven.apache.org/POM/4.0.0" xmlns:xsi="http://www.w3.org/2001/XMLSchema-instance" xsi:schemaLocation="http://maven.apache.org/POM/4.0.0 https://maven.apache.org/xsd/maven-4.0.0.xsd">
    <modelVersion>4.0.0</modelVersion>
    <parent>
        <groupId>org.apache.nifi</groupId>
        <artifactId>nifi-flume-bundle</artifactId>
        <version>1.18.0</version>
    </parent>
    <artifactId>nifi-flume-nar</artifactId>
<<<<<<< HEAD
    <version>1.18.0</version>
=======
>>>>>>> 109e54cd
    <packaging>nar</packaging>
    <properties>
        <maven.javadoc.skip>true</maven.javadoc.skip>
        <source.skip>true</source.skip>
    </properties>
    <dependencies>
        <dependency>
            <groupId>org.apache.nifi</groupId>
            <artifactId>nifi-flume-processors</artifactId>
            <!-- The following are inherited from nifi-hadoop-libraries-nar -->
            <exclusions>
                <exclusion>
                    <groupId>org.apache.hadoop</groupId>
                    <artifactId>hadoop-client</artifactId>
                </exclusion>
                <exclusion>
                    <groupId>org.xerial.snappy</groupId>
                    <artifactId>snappy-java</artifactId>
                </exclusion>
                <exclusion>
                    <groupId>com.thoughtworks.paranamer</groupId>
                    <artifactId>paranamer</artifactId>
                </exclusion>
                <exclusion>
                    <groupId>org.codehaus.jackson</groupId>
                    <artifactId>jackson-mapper-asl</artifactId>
                </exclusion>
                <exclusion>
                    <groupId>org.codehaus.jackson</groupId>
                    <artifactId>jackson-core-asl</artifactId>
                </exclusion>
                <exclusion>
                    <groupId>com.google.guava</groupId>
                    <artifactId>guava</artifactId>
                </exclusion>
                <exclusion>
                    <groupId>com.google.guava</groupId>
                    <artifactId>guava</artifactId>
                </exclusion>
                <exclusion>
                    <groupId>commons-logging</groupId>
                    <artifactId>commons-logging</artifactId>
                </exclusion>
                <exclusion>
                    <groupId>org.apache.commons</groupId>
                    <artifactId>commons-compress</artifactId>
                </exclusion>
                <exclusion>
                    <groupId>commons-codec</groupId>
                    <artifactId>commons-codec</artifactId>
                </exclusion>
                <exclusion>
                    <groupId>org.apache.avro</groupId>
                    <artifactId>avro</artifactId>
                </exclusion>
                <exclusion>
                    <groupId>org.apache.zookeeper</groupId>
                    <artifactId>zookeeper</artifactId>
                </exclusion>
                <exclusion>
                    <groupId>commons-lang</groupId>
                    <artifactId>commons-lang</artifactId>
                </exclusion>
                <exclusion>
                    <groupId>commons-cli</groupId>
                    <artifactId>commons-cli</artifactId>
                </exclusion>
                <exclusion>
                    <groupId>commons-collections</groupId>
                    <artifactId>commons-collections</artifactId>
                </exclusion>
                <exclusion>
                    <groupId>commons-io</groupId>
                    <artifactId>commons-io</artifactId>
                </exclusion>
                <exclusion>
                    <groupId>com.google.code.gson</groupId>
                    <artifactId>gson</artifactId>
                </exclusion>
                <exclusion>
                    <groupId>org.apache.httpcomponents</groupId>
                    <artifactId>httpclient</artifactId>
                </exclusion>
                <exclusion>
                    <groupId>org.apache.httpcomponents</groupId>
                    <artifactId>httpcore</artifactId>
                </exclusion>
                <exclusion>
                    <groupId>org.mortbay.jetty</groupId>
                    <artifactId>jetty</artifactId>
                </exclusion>
                <exclusion>
                    <groupId>org.mortbay.jetty</groupId>
                    <artifactId>jetty-util</artifactId>
                </exclusion>
                <exclusion>
                    <groupId>log4j</groupId>
                    <artifactId>log4j</artifactId>
                </exclusion>
                <exclusion>
                    <groupId>com.google.protobuf</groupId>
                    <artifactId>protobuf-java</artifactId>
                </exclusion>
            </exclusions>
        </dependency>
        <dependency>
            <groupId>org.apache.nifi</groupId>
            <artifactId>nifi-hadoop-libraries-nar</artifactId>
            <version>1.18.0</version>
            <type>nar</type>
        </dependency>
    </dependencies>
</project><|MERGE_RESOLUTION|>--- conflicted
+++ resolved
@@ -21,10 +21,6 @@
         <version>1.18.0</version>
     </parent>
     <artifactId>nifi-flume-nar</artifactId>
-<<<<<<< HEAD
-    <version>1.18.0</version>
-=======
->>>>>>> 109e54cd
     <packaging>nar</packaging>
     <properties>
         <maven.javadoc.skip>true</maven.javadoc.skip>
