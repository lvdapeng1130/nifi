<?xml version="1.0" encoding="UTF-8"?>
<!--
  Licensed to the Apache Software Foundation (ASF) under one or more
  contributor license agreements.  See the NOTICE file distributed with
  this work for additional information regarding copyright ownership.
  The ASF licenses this file to You under the Apache License, Version 2.0
  (the "License"); you may not use this file except in compliance with
  the License.  You may obtain a copy of the License at
      http://www.apache.org/licenses/LICENSE-2.0
  Unless required by applicable law or agreed to in writing, software
  distributed under the License is distributed on an "AS IS" BASIS,
  WITHOUT WARRANTIES OR CONDITIONS OF ANY KIND, either express or implied.
  See the License for the specific language governing permissions and
  limitations under the License.
-->
<project xmlns="http://maven.apache.org/POM/4.0.0" xmlns:xsi="http://www.w3.org/2001/XMLSchema-instance" xsi:schemaLocation="http://maven.apache.org/POM/4.0.0 https://maven.apache.org/xsd/maven-4.0.0.xsd">
    <modelVersion>4.0.0</modelVersion>
    <parent>
        <groupId>org.apache.nifi</groupId>
        <artifactId>nifi-flume-bundle</artifactId>
<<<<<<< HEAD
        <version>1.13.1-SNAPSHOT</version>
    </parent>
    <artifactId>nifi-flume-nar</artifactId>
    <version>1.13.1-SNAPSHOT</version>
=======
        <version>1.14.0-SNAPSHOT</version>
    </parent>
    <artifactId>nifi-flume-nar</artifactId>
    <version>1.14.0-SNAPSHOT</version>
>>>>>>> 64b12176
    <packaging>nar</packaging>
    <properties>
        <maven.javadoc.skip>true</maven.javadoc.skip>
        <source.skip>true</source.skip>
    </properties>
    <dependencies>
        <dependency>
            <groupId>org.apache.nifi</groupId>
            <artifactId>nifi-flume-processors</artifactId>
            <!-- The following are inherited from nifi-hadoop-libraries-nar -->
            <exclusions>
                <exclusion>
                    <groupId>org.apache.hadoop</groupId>
                    <artifactId>hadoop-client</artifactId>
                </exclusion>
                <exclusion>
                    <groupId>org.xerial.snappy</groupId>
                    <artifactId>snappy-java</artifactId>
                </exclusion>
                <exclusion>
                    <groupId>com.thoughtworks.paranamer</groupId>
                    <artifactId>paranamer</artifactId>
                </exclusion>
                <exclusion>
                    <groupId>org.codehaus.jackson</groupId>
                    <artifactId>jackson-mapper-asl</artifactId>
                </exclusion>
                <exclusion>
                    <groupId>org.codehaus.jackson</groupId>
                    <artifactId>jackson-core-asl</artifactId>
                </exclusion>
                <exclusion>
                    <groupId>com.google.guava</groupId>
                    <artifactId>guava</artifactId>
                </exclusion>
                <exclusion>
                    <groupId>com.google.guava</groupId>
                    <artifactId>guava</artifactId>
                </exclusion>
                <exclusion>
                    <groupId>commons-logging</groupId>
                    <artifactId>commons-logging</artifactId>
                </exclusion>
                <exclusion>
                    <groupId>org.apache.commons</groupId>
                    <artifactId>commons-compress</artifactId>
                </exclusion>
                <exclusion>
                    <groupId>commons-codec</groupId>
                    <artifactId>commons-codec</artifactId>
                </exclusion>
                <exclusion>
                    <groupId>org.apache.avro</groupId>
                    <artifactId>avro</artifactId>
                </exclusion>
                <exclusion>
                    <groupId>org.apache.zookeeper</groupId>
                    <artifactId>zookeeper</artifactId>
                </exclusion>
                <exclusion>
                    <groupId>commons-lang</groupId>
                    <artifactId>commons-lang</artifactId>
                </exclusion>
                <exclusion>
                    <groupId>commons-cli</groupId>
                    <artifactId>commons-cli</artifactId>
                </exclusion>
                <exclusion>
                    <groupId>commons-collections</groupId>
                    <artifactId>commons-collections</artifactId>
                </exclusion>
                <exclusion>
                    <groupId>commons-io</groupId>
                    <artifactId>commons-io</artifactId>
                </exclusion>
                <exclusion>
                    <groupId>com.google.code.gson</groupId>
                    <artifactId>gson</artifactId>
                </exclusion>
                <exclusion>
                    <groupId>org.apache.httpcomponents</groupId>
                    <artifactId>httpclient</artifactId>
                </exclusion>
                <exclusion>
                    <groupId>org.apache.httpcomponents</groupId>
                    <artifactId>httpcore</artifactId>
                </exclusion>
                <exclusion>
                    <groupId>org.mortbay.jetty</groupId>
                    <artifactId>jetty</artifactId>
                </exclusion>
                <exclusion>
                    <groupId>org.mortbay.jetty</groupId>
                    <artifactId>jetty-util</artifactId>
                </exclusion>
                <exclusion>
                    <groupId>log4j</groupId>
                    <artifactId>log4j</artifactId>
                </exclusion>
                <exclusion>
                    <groupId>com.google.protobuf</groupId>
                    <artifactId>protobuf-java</artifactId>
                </exclusion>
            </exclusions>
        </dependency>
        <dependency>
            <groupId>org.apache.nifi</groupId>
            <artifactId>nifi-hadoop-libraries-nar</artifactId>
<<<<<<< HEAD
            <version>1.13.1-SNAPSHOT</version>
=======
            <version>1.14.0-SNAPSHOT</version>
>>>>>>> 64b12176
            <type>nar</type>
        </dependency>
    </dependencies>
</project><|MERGE_RESOLUTION|>--- conflicted
+++ resolved
@@ -18,17 +18,10 @@
     <parent>
         <groupId>org.apache.nifi</groupId>
         <artifactId>nifi-flume-bundle</artifactId>
-<<<<<<< HEAD
-        <version>1.13.1-SNAPSHOT</version>
-    </parent>
-    <artifactId>nifi-flume-nar</artifactId>
-    <version>1.13.1-SNAPSHOT</version>
-=======
         <version>1.14.0-SNAPSHOT</version>
     </parent>
     <artifactId>nifi-flume-nar</artifactId>
     <version>1.14.0-SNAPSHOT</version>
->>>>>>> 64b12176
     <packaging>nar</packaging>
     <properties>
         <maven.javadoc.skip>true</maven.javadoc.skip>
@@ -137,11 +130,7 @@
         <dependency>
             <groupId>org.apache.nifi</groupId>
             <artifactId>nifi-hadoop-libraries-nar</artifactId>
-<<<<<<< HEAD
-            <version>1.13.1-SNAPSHOT</version>
-=======
             <version>1.14.0-SNAPSHOT</version>
->>>>>>> 64b12176
             <type>nar</type>
         </dependency>
     </dependencies>
