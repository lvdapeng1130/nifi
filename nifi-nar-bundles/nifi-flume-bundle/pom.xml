<?xml version="1.0" encoding="UTF-8"?>
<!--
  Licensed to the Apache Software Foundation (ASF) under one or more
  contributor license agreements.  See the NOTICE file distributed with
  this work for additional information regarding copyright ownership.
  The ASF licenses this file to You under the Apache License, Version 2.0
  (the "License"); you may not use this file except in compliance with
  the License.  You may obtain a copy of the License at
      http://www.apache.org/licenses/LICENSE-2.0
  Unless required by applicable law or agreed to in writing, software
  distributed under the License is distributed on an "AS IS" BASIS,
  WITHOUT WARRANTIES OR CONDITIONS OF ANY KIND, either express or implied.
  See the License for the specific language governing permissions and
  limitations under the License.
-->
<project xmlns="http://maven.apache.org/POM/4.0.0" xmlns:xsi="http://www.w3.org/2001/XMLSchema-instance" xsi:schemaLocation="http://maven.apache.org/POM/4.0.0 https://maven.apache.org/xsd/maven-4.0.0.xsd">
    <modelVersion>4.0.0</modelVersion>
    <parent>
        <groupId>org.apache.nifi</groupId>
        <artifactId>nifi-nar-bundles</artifactId>
        <version>1.18.0</version>
    </parent>
    <artifactId>nifi-flume-bundle</artifactId>
<<<<<<< HEAD
    <version>1.18.0</version>
=======
>>>>>>> 109e54cd
    <packaging>pom</packaging>
    <description>A bundle of processors that run Flume sources/sinks</description>
    <modules>
        <module>nifi-flume-processors</module>
        <module>nifi-flume-nar</module>
    </modules>
    <dependencyManagement>
        <dependencies>
            <dependency>
                <groupId>org.apache.nifi</groupId>
                <artifactId>nifi-flume-processors</artifactId>
                <version>1.18.0</version>
            </dependency>
            <!-- Override Netty 3 -->
            <dependency>
                <groupId>io.netty</groupId>
                <artifactId>netty</artifactId>
                <version>${netty.3.version}</version>
            </dependency>
            <!-- Override Tomcat Embed Core 8.5.46 from Flume 1.10.0 -->
            <dependency>
                <groupId>org.apache.tomcat.embed</groupId>
                <artifactId>tomcat-embed-core</artifactId>
                <version>8.5.82</version>
            </dependency>
        </dependencies>
    </dependencyManagement>
</project><|MERGE_RESOLUTION|>--- conflicted
+++ resolved
@@ -21,10 +21,6 @@
         <version>1.18.0</version>
     </parent>
     <artifactId>nifi-flume-bundle</artifactId>
-<<<<<<< HEAD
-    <version>1.18.0</version>
-=======
->>>>>>> 109e54cd
     <packaging>pom</packaging>
     <description>A bundle of processors that run Flume sources/sinks</description>
     <modules>
