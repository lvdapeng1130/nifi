<?xml version="1.0" encoding="UTF-8"?>
<!--
  Licensed to the Apache Software Foundation (ASF) under one or more
  contributor license agreements. See the NOTICE file distributed with
  this work for additional information regarding copyright ownership.
  The ASF licenses this file to You under the Apache License, Version 2.0
  (the "License"); you may not use this file except in compliance with
  the License. You may obtain a copy of the License at
  http://www.apache.org/licenses/LICENSE-2.0
  Unless required by applicable law or agreed to in writing, software
  distributed under the License is distributed on an "AS IS" BASIS,
  WITHOUT WARRANTIES OR CONDITIONS OF ANY KIND, either express or implied.
  See the License for the specific language governing permissions and
  limitations under the License.
--><project xmlns="http://maven.apache.org/POM/4.0.0" xmlns:xsi="http://www.w3.org/2001/XMLSchema-instance" xsi:schemaLocation="http://maven.apache.org/POM/4.0.0 https://maven.apache.org/xsd/maven-4.0.0.xsd">
    <modelVersion>4.0.0</modelVersion>

    <parent>
        <groupId>org.apache.nifi</groupId>
        <artifactId>nifi</artifactId>
        <version>1.18.0</version>
    </parent>
    <artifactId>nifi-nar-bundles</artifactId>
    <packaging>pom</packaging>
    <properties>
        <commons.dbcp2.version>2.9.0</commons.dbcp2.version>
    </properties>
    <modules>
        <module>nifi-framework-bundle</module>
        <module>nifi-hadoop-bundle</module>
        <module>nifi-hadoop-libraries-bundle</module>
        <module>nifi-jetty-bundle</module>
        <module>nifi-provenance-repository-bundle</module>
        <module>nifi-standard-bundle</module>
        <module>nifi-standard-services</module>
        <module>nifi-update-attribute-bundle</module>
        <module>nifi-kafka-bundle</module>
        <module>nifi-kudu-bundle</module>
        <module>nifi-solr-bundle</module>
        <module>nifi-confluent-platform-bundle</module>
        <module>nifi-aws-bundle</module>
        <module>nifi-social-media-bundle</module>
        <module>nifi-enrich-bundle</module>
        <module>nifi-hl7-bundle</module>
        <module>nifi-ccda-bundle</module>
        <module>nifi-language-translation-bundle</module>
        <module>nifi-mongodb-bundle</module>
        <module>nifi-flume-bundle</module>
        <module>nifi-hbase-bundle</module>
        <module>nifi-ambari-bundle</module>
        <module>nifi-media-bundle</module>
        <module>nifi-avro-bundle</module>
        <module>nifi-couchbase-bundle</module>
        <module>nifi-azure-bundle</module>
        <module>nifi-ldap-iaa-providers-bundle</module>
        <module>nifi-kerberos-iaa-providers-bundle</module>
        <module>nifi-single-user-iaa-providers-bundle</module>
        <module>nifi-riemann-bundle</module>
        <module>nifi-html-bundle</module>
        <module>nifi-scripting-bundle</module>
        <module>nifi-elasticsearch-bundle</module>
        <module>nifi-amqp-bundle</module>
        <module>nifi-splunk-bundle</module>
        <module>nifi-jms-bundle</module>
        <module>nifi-beats-bundle</module>
        <module>nifi-cassandra-bundle</module>
        <module>nifi-spring-bundle</module>
        <module>nifi-hive-bundle</module>
        <module>nifi-site-to-site-reporting-bundle</module>
        <module>nifi-mqtt-bundle</module>
        <module>nifi-evtx-bundle</module>
        <module>nifi-slack-bundle</module>
        <module>nifi-smb-bundle</module>
        <module>nifi-snmp-bundle</module>
        <module>nifi-datadog-bundle</module>
        <module>nifi-windows-event-log-bundle</module>
        <module>nifi-ignite-bundle</module>
        <module>nifi-rethinkdb-bundle</module>
        <module>nifi-influxdb-bundle</module>
        <module>nifi-graph-bundle</module>
        <module>nifi-email-bundle</module>
        <module>nifi-groovyx-bundle</module>
        <module>nifi-websocket-bundle</module>
        <module>nifi-tcp-bundle</module>
        <module>nifi-gcp-bundle</module>
        <module>nifi-registry-bundle</module>
        <module>nifi-stateful-analysis-bundle</module>
        <module>nifi-poi-bundle</module>
        <module>nifi-cdc</module>
        <module>nifi-cybersecurity-bundle</module>
        <module>nifi-parquet-bundle</module>
        <module>nifi-extension-utils</module>
        <module>nifi-ranger-bundle</module>
        <module>nifi-redis-bundle</module>
        <module>nifi-metrics-reporting-bundle</module>
        <module>nifi-spark-bundle</module>
        <module>nifi-atlas-bundle</module>
        <module>nifi-jolt-record-bundle</module>
        <module>nifi-network-bundle</module>
        <module>nifi-prometheus-bundle</module>
        <module>nifi-easyrules-bundle</module>
        <module>nifi-sql-reporting-bundle</module>
        <module>nifi-rules-action-handler-bundle</module>
        <module>nifi-hazelcast-bundle</module>
<<<<<<< HEAD
	    <module>nifi-accumulo-bundle</module>
	    <module>nifi-asn1-bundle</module>
        <module>nifi-file-identity-provider-bundle</module>
=======
        <module>nifi-accumulo-bundle</module>
        <module>nifi-asn1-bundle</module>
>>>>>>> 109e54cd
        <module>nifi-pgp-bundle</module>
        <module>nifi-hashicorp-vault-bundle</module>
        <module>nifi-stateless-processor-bundle</module>
        <module>nifi-geohash-bundle</module>
        <module>nifi-snowflake-bundle</module>
        <module>nifi-salesforce-bundle</module>
        <module>nifi-rocksdb-bundle</module>
        <module>nifi-zendesk-bundle</module>
        <module>nifi-hubspot-bundle</module>
        <module>nifi-dropbox-bundle</module>
        <module>nifi-airtable-bundle</module>
        <module>nifi-workday-bundle</module>
        <module>nifi-box-bundle</module>
        <module>nifi-flow-registry-client-bundle</module>
        <module>nifi-shopify-bundle</module>
    </modules>

    <build>
        <plugins>
            <!-- Makes buildRevision and buildBranch available to the NAR Plugin so they can be populated in the MANIFEST -->
            <plugin>
                <groupId>org.codehaus.mojo</groupId>
                <artifactId>buildnumber-maven-plugin</artifactId>
                <inherited>true</inherited>
                <executions>
                    <execution>
                        <phase>validate</phase>
                        <goals>
                            <goal>create</goal>
                        </goals>
                    </execution>
                </executions>
                <configuration>
                    <doCheck>false</doCheck>
                    <doUpdate>false</doUpdate>
                    <shortRevisionLength>7</shortRevisionLength>
                    <getRevisionOnlyOnce>true</getRevisionOnlyOnce>
                    <revisionOnScmFailure />
                    <buildNumberPropertyName>buildRevision</buildNumberPropertyName>
                    <scmBranchPropertyName>buildBranch</scmBranchPropertyName>
                </configuration>
            </plugin>
        </plugins>
    </build>

    <profiles>
        <!-- Specifies an empty buildRevision and buildBranch when building outside of a git repo -->
        <profile>
            <id>build-info-no-git</id>
            <activation>
                <activeByDefault>false</activeByDefault>
                <file>
                    <missing>../.git/HEAD</missing>
                </file>
            </activation>
            <properties>
                <buildRevision />
                <buildBranch />
            </properties>
        </profile>
        <profile>
            <id>include-grpc</id>
            <!-- This profile handles the inclusion of grpc artifacts. They are notoriously
            environment specific in terms of build such as not working in os/arch=ppc64le
            or in Centos6 due to requiring a newer version of GLIBC. -->
            <activation>
                <activeByDefault>false</activeByDefault>
            </activation>
            <modules>
                <module>nifi-grpc-bundle</module>
            </modules>
        </profile>
    </profiles>

  <dependencyManagement>
        <dependencies>
            <dependency>
                <groupId>org.apache.nifi</groupId>
                <artifactId>nifi-distributed-cache-client-service</artifactId>
                <version>1.18.0</version>
            </dependency>
            <dependency>
                <groupId>org.apache.nifi</groupId>
                <artifactId>nifi-distributed-cache-client-service-api</artifactId>
                <version>1.18.0</version>
                <scope>provided</scope>
            </dependency>
            <dependency>
                <groupId>org.apache.nifi</groupId>
                <artifactId>nifi-record-serialization-service-api</artifactId>
                <version>1.18.0</version>
                <scope>provided</scope>
            </dependency>
            <dependency>
                <groupId>org.apache.nifi</groupId>
                <artifactId>nifi-record</artifactId>
                <version>1.18.0</version>
                <scope>provided</scope>
            </dependency>
            <dependency>
                <groupId>org.apache.nifi</groupId>
                <artifactId>nifi-schema-registry-service-api</artifactId>
                <version>1.18.0</version>
                <scope>provided</scope>
            </dependency>
            <dependency>
                <groupId>org.apache.nifi</groupId>
                <artifactId>nifi-ssl-context-service-api</artifactId>
                <version>1.18.0</version>
                <scope>provided</scope>
            </dependency>
            <dependency>
                <groupId>org.apache.nifi</groupId>
                <artifactId>nifi-security-utils-api</artifactId>
                <version>1.18.0</version>
                <scope>provided</scope>
            </dependency>
            <dependency>
                <groupId>org.apache.nifi</groupId>
                <artifactId>nifi-load-distribution-service-api</artifactId>
                <version>1.18.0</version>
                <scope>provided</scope>
            </dependency>
             <dependency>
                <groupId>org.apache.nifi</groupId>
                <artifactId>nifi-http-context-map-api</artifactId>
                <version>1.18.0</version>
                <scope>provided</scope>
            </dependency>
            <dependency>
                <groupId>org.apache.nifi</groupId>
                <artifactId>nifi-lookup-service-api</artifactId>
                <version>1.18.0</version>
                <scope>provided</scope>
            </dependency>
            <dependency>
                <groupId>org.apache.nifi</groupId>
                <artifactId>nifi-kerberos-credentials-service-api</artifactId>
                <version>1.18.0</version>
                <scope>provided</scope>
            </dependency>
            <dependency>
                <groupId>org.apache.nifi</groupId>
                <artifactId>nifi-kerberos-user-service-api</artifactId>
                <version>1.18.0</version>
                <scope>provided</scope>
            </dependency>
            <dependency>
                <groupId>org.apache.nifi</groupId>
                <artifactId>nifi-security-kerberos-api</artifactId>
                <version>1.18.0</version>
                <scope>provided</scope>
            </dependency>
            <dependency>
                <groupId>org.apache.nifi</groupId>
                <artifactId>nifi-mongodb-client-service-api</artifactId>
                <version>1.18.0</version>
                <scope>provided</scope>
            </dependency>
            <dependency>
                <groupId>org.apache.nifi</groupId>
                <artifactId>nifi-record-sink-api</artifactId>
                <version>1.18.0</version>
<<<<<<< HEAD
=======
                <scope>provided</scope>
            </dependency>
            <dependency>
                <groupId>org.apache.nifi</groupId>
                <artifactId>nifi-oauth2-provider-api</artifactId>
                <version>1.18.0</version>
>>>>>>> 109e54cd
                <scope>provided</scope>
            </dependency>
            <dependency>
                <groupId>org.apache.nifi</groupId>
                <artifactId>nifi-distributed-cache-protocol</artifactId>
                <version>1.18.0</version>
            </dependency>
            <dependency>
                <groupId>org.apache.nifi</groupId>
                <artifactId>nifi-distributed-cache-server</artifactId>
                <version>1.18.0</version>
            </dependency>
            <dependency>
                <groupId>org.apache.nifi</groupId>
                <artifactId>nifi-ssl-context-service</artifactId>
                <version>1.18.0</version>
            </dependency>
            <dependency>
                <groupId>org.apache.nifi</groupId>
                <artifactId>nifi-http-context-map</artifactId>
                <version>1.18.0</version>
            </dependency>
            <dependency>
                <groupId>org.apache.nifi</groupId>
                <artifactId>nifi-proxy-configuration-api</artifactId>
                <version>1.18.0</version>
            </dependency>
            <dependency>
                <groupId>org.apache.nifi</groupId>
                <artifactId>nifi-cassandra-services-api</artifactId>
                <version>1.18.0</version>
            </dependency>
            <dependency>
                <groupId>org.apache.nifi</groupId>
                <artifactId>nifi-volatile-provenance-repository</artifactId>
                <version>1.18.0</version>
                <scope>test</scope>
            </dependency>
            <dependency>
                <groupId>org.apache.nifi</groupId>
                <artifactId>nifi-mock</artifactId>
                <version>1.18.0</version>
                <scope>test</scope>
            </dependency>
            <dependency>
                <groupId>org.apache.nifi</groupId>
                <artifactId>nifi-mock-record-utils</artifactId>
                <version>1.18.0</version>
                <scope>test</scope>
            </dependency>
            <!-- The following dependencies are marked provided because they must be provided by the container.  Nars can assume they are there-->
            <dependency>
                <groupId>org.apache.nifi</groupId>
                <artifactId>nifi-api</artifactId>
                <version>1.18.0</version>
                <scope>provided</scope>
            </dependency>
            <dependency>
                <groupId>org.apache.nifi</groupId>
                <artifactId>nifi-framework-api</artifactId>
                <version>1.18.0</version>
                <scope>provided</scope>
            </dependency>
            <dependency>
                <groupId>org.apache.nifi</groupId>
                <artifactId>nifi-server-api</artifactId>
                <version>1.18.0</version>
                <scope>provided</scope>
            </dependency>
            <dependency>
                <groupId>org.apache.nifi</groupId>
                <artifactId>nifi-runtime</artifactId>
                <version>1.18.0</version>
                <scope>provided</scope>
            </dependency>
            <dependency>
                <groupId>org.apache.nifi</groupId>
                <artifactId>nifi-nar-utils</artifactId>
                <version>1.18.0</version>
                <scope>provided</scope>
            </dependency>
            <dependency>
                <groupId>org.apache.nifi</groupId>
                <artifactId>nifi-properties</artifactId>
                <version>1.18.0</version>
<<<<<<< HEAD
=======
                <scope>provided</scope>
            </dependency>
            <dependency>
                <groupId>org.apache.nifi</groupId>
                <artifactId>nifi-web-client-provider-api</artifactId>
                <version>1.18.0</version>
>>>>>>> 109e54cd
                <scope>provided</scope>
            </dependency>
            <!-- Managed dependency versions applicable to all modules -->
            <dependency>
                <groupId>org.apache.nifi</groupId>
                <artifactId>nifi-deprecation-log</artifactId>
                <version>1.18.0</version>
            </dependency>
            <dependency>
                <groupId>org.apache.commons</groupId>
                <artifactId>commons-dbcp2</artifactId>
                <version>${commons.dbcp2.version}</version>
                <exclusions>
                    <exclusion>
                        <groupId>commons-logging</groupId>
                        <artifactId>commons-logging</artifactId>
                    </exclusion>
                </exclusions>
            </dependency>

            <dependency>
                <groupId>com.maxmind.geoip2</groupId>
                <artifactId>geoip2</artifactId>
                <version>2.16.1</version>
            </dependency>
        </dependencies>
    </dependencyManagement>
</project><|MERGE_RESOLUTION|>--- conflicted
+++ resolved
@@ -102,14 +102,8 @@
         <module>nifi-sql-reporting-bundle</module>
         <module>nifi-rules-action-handler-bundle</module>
         <module>nifi-hazelcast-bundle</module>
-<<<<<<< HEAD
-	    <module>nifi-accumulo-bundle</module>
-	    <module>nifi-asn1-bundle</module>
-        <module>nifi-file-identity-provider-bundle</module>
-=======
         <module>nifi-accumulo-bundle</module>
         <module>nifi-asn1-bundle</module>
->>>>>>> 109e54cd
         <module>nifi-pgp-bundle</module>
         <module>nifi-hashicorp-vault-bundle</module>
         <module>nifi-stateless-processor-bundle</module>
@@ -273,15 +267,12 @@
                 <groupId>org.apache.nifi</groupId>
                 <artifactId>nifi-record-sink-api</artifactId>
                 <version>1.18.0</version>
-<<<<<<< HEAD
-=======
                 <scope>provided</scope>
             </dependency>
             <dependency>
                 <groupId>org.apache.nifi</groupId>
                 <artifactId>nifi-oauth2-provider-api</artifactId>
                 <version>1.18.0</version>
->>>>>>> 109e54cd
                 <scope>provided</scope>
             </dependency>
             <dependency>
@@ -367,15 +358,12 @@
                 <groupId>org.apache.nifi</groupId>
                 <artifactId>nifi-properties</artifactId>
                 <version>1.18.0</version>
-<<<<<<< HEAD
-=======
                 <scope>provided</scope>
             </dependency>
             <dependency>
                 <groupId>org.apache.nifi</groupId>
                 <artifactId>nifi-web-client-provider-api</artifactId>
                 <version>1.18.0</version>
->>>>>>> 109e54cd
                 <scope>provided</scope>
             </dependency>
             <!-- Managed dependency versions applicable to all modules -->
