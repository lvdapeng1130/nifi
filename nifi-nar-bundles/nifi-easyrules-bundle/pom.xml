--- conflicted
+++ resolved
@@ -34,15 +34,6 @@
                 <groupId>org.apache.nifi</groupId>
                 <artifactId>nifi-easyrules-service</artifactId>
                 <version>1.18.0</version>
-<<<<<<< HEAD
-            </dependency>
-            <!-- Set Spring Expression version for easy-rules-spel -->
-            <dependency>
-                <groupId>org.springframework</groupId>
-                <artifactId>spring-expression</artifactId>
-                <version>${spring.version}</version>
-=======
->>>>>>> 109e54cd
             </dependency>
         </dependencies>
     </dependencyManagement>
