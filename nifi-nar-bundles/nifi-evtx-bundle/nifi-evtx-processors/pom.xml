<?xml version="1.0" encoding="UTF-8"?>
<!--
  ~ Licensed to the Apache Software Foundation (ASF) under one or more
  ~ contributor license agreements.  See the NOTICE file distributed with
  ~ this work for additional information regarding copyright ownership.
  ~ The ASF licenses this file to You under the Apache License, Version 2.0
  ~ (the "License"); you may not use this file except in compliance with
  ~ the License.  You may obtain a copy of the License at
  ~
  ~     http://www.apache.org/licenses/LICENSE-2.0
  ~
  ~ Unless required by applicable law or agreed to in writing, software
  ~ distributed under the License is distributed on an "AS IS" BASIS,
  ~ WITHOUT WARRANTIES OR CONDITIONS OF ANY KIND, either express or implied.
  ~ See the License for the specific language governing permissions and
  ~ limitations under the License.
  -->
<project xmlns="http://maven.apache.org/POM/4.0.0" xmlns:xsi="http://www.w3.org/2001/XMLSchema-instance" xsi:schemaLocation="http://maven.apache.org/POM/4.0.0 https://maven.apache.org/xsd/maven-4.0.0.xsd">
    <modelVersion>4.0.0</modelVersion>
    <parent>
        <artifactId>nifi-evtx-bundle</artifactId>
        <groupId>org.apache.nifi</groupId>
        <version>1.18.0</version>
    </parent>

    <artifactId>nifi-evtx-processors</artifactId>
    <packaging>jar</packaging>

    <dependencies>
        <dependency>
            <groupId>org.apache.nifi</groupId>
            <artifactId>nifi-api</artifactId>
            <scope>provided</scope>
        </dependency>
        <dependency>
            <groupId>org.apache.nifi</groupId>
            <artifactId>nifi-properties</artifactId>
            <scope>provided</scope>
        </dependency>
        <dependency>
            <groupId>org.apache.nifi</groupId>
            <artifactId>nifi-utils</artifactId>
            <version>1.18.0</version>
        </dependency>
        <dependency>
            <groupId>com.google.guava</groupId>
            <artifactId>guava</artifactId>
            <version>31.0.1-jre</version>
        </dependency>
        <dependency>
            <groupId>commons-io</groupId>
            <artifactId>commons-io</artifactId>
        </dependency>
        <dependency>
            <groupId>org.apache.nifi</groupId>
            <artifactId>nifi-mock</artifactId>
            <version>1.18.0</version>
<<<<<<< HEAD
=======
            <scope>test</scope>
        </dependency>
        <dependency>
            <groupId>org.apache.nifi</groupId>
            <artifactId>nifi-xml-processing</artifactId>
            <version>1.18.0</version>
            <scope>test</scope>
        </dependency>
        <dependency>
            <groupId>org.mockito</groupId>
            <artifactId>mockito-junit-jupiter</artifactId>
            <version>3.9.0</version>
>>>>>>> 109e54cd
            <scope>test</scope>
        </dependency>
    </dependencies>
</project><|MERGE_RESOLUTION|>--- conflicted
+++ resolved
@@ -55,8 +55,6 @@
             <groupId>org.apache.nifi</groupId>
             <artifactId>nifi-mock</artifactId>
             <version>1.18.0</version>
-<<<<<<< HEAD
-=======
             <scope>test</scope>
         </dependency>
         <dependency>
@@ -69,7 +67,6 @@
             <groupId>org.mockito</groupId>
             <artifactId>mockito-junit-jupiter</artifactId>
             <version>3.9.0</version>
->>>>>>> 109e54cd
             <scope>test</scope>
         </dependency>
     </dependencies>
