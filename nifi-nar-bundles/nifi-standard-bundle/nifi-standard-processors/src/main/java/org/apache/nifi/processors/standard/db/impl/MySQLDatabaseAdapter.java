/*
 * Licensed to the Apache Software Foundation (ASF) under one or more
 * contributor license agreements.  See the NOTICE file distributed with
 * this work for additional information regarding copyright ownership.
 * The ASF licenses this file to You under the Apache License, Version 2.0
 * (the "License"); you may not use this file except in compliance with
 * the License.  You may obtain a copy of the License at
 *
 *     http://www.apache.org/licenses/LICENSE-2.0
 *
 * Unless required by applicable law or agreed to in writing, software
 * distributed under the License is distributed on an "AS IS" BASIS,
 * WITHOUT WARRANTIES OR CONDITIONS OF ANY KIND, either express or implied.
 * See the License for the specific language governing permissions and
 * limitations under the License.
 */
package org.apache.nifi.processors.standard.db.impl;

<<<<<<< HEAD
import java.sql.Connection;
import java.sql.ResultSet;
import java.sql.SQLException;
import java.sql.Statement;
import com.google.common.base.Preconditions;
=======
>>>>>>> 109e54cd
import org.apache.nifi.util.StringUtils;

import java.util.ArrayList;
import java.util.Collection;
import java.util.List;
import java.util.stream.Collectors;

/**
 * A generic database adapter that generates MySQL compatible SQL.
 */
public class MySQLDatabaseAdapter extends GenericDatabaseAdapter {
    @Override
    public String getName() {
        return "MySQL";
    }

    @Override
    public String getDescription() {
        return "Generates MySQL compatible SQL";
    }

    @Override
    public String unwrapIdentifier(String identifier) {
        // Removes double quotes and back-ticks.
        return identifier == null ? null : identifier.replaceAll("[\"`]", "");
    }

    @Override
    public Statement getStatement(Connection con) throws SQLException {
        return con.createStatement(ResultSet.TYPE_FORWARD_ONLY, ResultSet.CONCUR_READ_ONLY);
    }

    @Override
    public void setFetchSize(final Connection con,Statement statement, Integer fetchSize) throws SQLException {
        if (fetchSize != null && fetchSize > 0) {
            statement.setFetchSize(Integer.MIN_VALUE);
        }
	}
    public boolean supportsUpsert() {
        return true;
    }

    @Override
    public boolean supportsInsertIgnore() {
        return true;
    }

    /**
     * Tells How many times the column values need to be inserted into the prepared statement. Some DBs (such as MySQL) need the values specified twice in the statement,
     * some need only to specify them once.
     *
     * @return An integer corresponding to the number of times to insert column values into the prepared statement for UPSERT, or -1 if upsert is not supported.
     */
    @Override
    public int getTimesToAddColumnObjectsForUpsert() {
        return 2;
    }

    @Override
    public String getUpsertStatement(String table, List<String> columnNames, Collection<String> uniqueKeyColumnNames) {
        if (StringUtils.isEmpty(table)) {
            throw new IllegalArgumentException("Table name cannot be null or blank");
        }
        if (columnNames == null || columnNames.isEmpty()) {
            throw new IllegalArgumentException("Column names cannot be null or empty");
        }
        if (uniqueKeyColumnNames == null || uniqueKeyColumnNames.isEmpty()) {
            throw new IllegalArgumentException("Key column names cannot be null or empty");
        }

        String columns = columnNames.stream()
                .collect(Collectors.joining(", "));

        String parameterizedInsertValues = columnNames.stream()
                .map(__ -> "?")
                .collect(Collectors.joining(", "));

        List<String> updateValues = new ArrayList<>();
        for (int i = 0; i < columnNames.size(); i++) {
            updateValues.add(columnNames.get(i) + " = ?");
        }
        String parameterizedUpdateValues = String.join(", ", updateValues);

        StringBuilder statementStringBuilder = new StringBuilder("INSERT INTO ")
                .append(table)
                .append("(").append(columns).append(")")
                .append(" VALUES ")
                .append("(").append(parameterizedInsertValues).append(")")
                .append(" ON DUPLICATE KEY UPDATE ")
                .append(parameterizedUpdateValues);
        return statementStringBuilder.toString();
    }

    @Override
    public String getInsertIgnoreStatement(String table, List<String> columnNames, Collection<String> uniqueKeyColumnNames) {
        if (StringUtils.isEmpty(table)) {
            throw new IllegalArgumentException("Table name cannot be null or blank");
        }
        if (columnNames == null || columnNames.isEmpty()) {
            throw new IllegalArgumentException("Column names cannot be null or empty");
        }
        if (uniqueKeyColumnNames == null || uniqueKeyColumnNames.isEmpty()) {
            throw new IllegalArgumentException("Key column names cannot be null or empty");
        }

        String columns = columnNames.stream()
                .collect(Collectors.joining(", "));

        String parameterizedInsertValues = columnNames.stream()
                .map(__ -> "?")
                .collect(Collectors.joining(", "));

        StringBuilder statementStringBuilder = new StringBuilder("INSERT IGNORE INTO ")
                .append(table)
                .append("(").append(columns).append(")")
                .append(" VALUES ")
                .append("(").append(parameterizedInsertValues).append(")");
        return statementStringBuilder.toString();
    }
}<|MERGE_RESOLUTION|>--- conflicted
+++ resolved
@@ -16,14 +16,6 @@
  */
 package org.apache.nifi.processors.standard.db.impl;
 
-<<<<<<< HEAD
-import java.sql.Connection;
-import java.sql.ResultSet;
-import java.sql.SQLException;
-import java.sql.Statement;
-import com.google.common.base.Preconditions;
-=======
->>>>>>> 109e54cd
 import org.apache.nifi.util.StringUtils;
 
 import java.util.ArrayList;
@@ -52,16 +44,6 @@
     }
 
     @Override
-    public Statement getStatement(Connection con) throws SQLException {
-        return con.createStatement(ResultSet.TYPE_FORWARD_ONLY, ResultSet.CONCUR_READ_ONLY);
-    }
-
-    @Override
-    public void setFetchSize(final Connection con,Statement statement, Integer fetchSize) throws SQLException {
-        if (fetchSize != null && fetchSize > 0) {
-            statement.setFetchSize(Integer.MIN_VALUE);
-        }
-	}
     public boolean supportsUpsert() {
         return true;
     }
