--- conflicted
+++ resolved
@@ -42,19 +42,6 @@
             <groupId>org.apache.nifi</groupId>
             <artifactId>nifi-headless-server</artifactId>
             <version>1.18.0</version>
-<<<<<<< HEAD
-        </dependency>
-        <!--<dependency>
-            <groupId>org.apache.nifi</groupId>
-            <artifactId>nifi-framework-core</artifactId>
-            <scope>provided</scope>
-        </dependency>
-        <dependency>
-            <groupId>org.apache.nifi</groupId>
-            <artifactId>nifi-framework-core-api</artifactId>
-            <scope>provided</scope>
-=======
->>>>>>> 109e54cd
         </dependency>
         <dependency>
             <groupId>org.apache.commons</groupId>
