--- conflicted
+++ resolved
@@ -38,14 +38,11 @@
                 <groupId>org.apache.nifi.minifi</groupId>
                 <artifactId>minifi-framework-api</artifactId>
                 <version>1.18.0</version>
-<<<<<<< HEAD
-=======
             </dependency>
             <dependency>
                 <groupId>org.apache.nifi</groupId>
                 <artifactId>c2-client-api</artifactId>
                 <version>1.18.0</version>
->>>>>>> 109e54cd
             </dependency>
             <dependency>
                 <groupId>org.apache.nifi</groupId>
@@ -56,14 +53,11 @@
                 <groupId>org.apache.nifi</groupId>
                 <artifactId>nifi-framework-nar-utils</artifactId>
                 <version>1.18.0</version>
-<<<<<<< HEAD
-=======
             </dependency>
             <dependency>
                 <groupId>org.apache.nifi</groupId>
                 <artifactId>nifi-framework-nar-loading-utils</artifactId>
                 <version>1.18.0</version>
->>>>>>> 109e54cd
             </dependency>
             <dependency>
                 <groupId>org.apache.nifi</groupId>
