--- conflicted
+++ resolved
@@ -26,10 +26,6 @@
 
     <groupId>org.apache.nifi.minifi</groupId>
     <artifactId>minifi-docker</artifactId>
-<<<<<<< HEAD
-    <version>1.18.0</version>
-=======
->>>>>>> 109e54cd
     <packaging>pom</packaging>
 
     <properties>
