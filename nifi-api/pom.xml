<?xml version="1.0" encoding="UTF-8"?>
<!--
  Licensed to the Apache Software Foundation (ASF) under one or more
  contributor license agreements.  See the NOTICE file distributed with
  this work for additional information regarding copyright ownership.
  The ASF licenses this file to You under the Apache License, Version 2.0
  (the "License"); you may not use this file except in compliance with
  the License.  You may obtain a copy of the License at
      http://www.apache.org/licenses/LICENSE-2.0
  Unless required by applicable law or agreed to in writing, software
  distributed under the License is distributed on an "AS IS" BASIS,
  WITHOUT WARRANTIES OR CONDITIONS OF ANY KIND, either express or implied.
  See the License for the specific language governing permissions and
  limitations under the License.
-->
<project xmlns="http://maven.apache.org/POM/4.0.0" xmlns:xsi="http://www.w3.org/2001/XMLSchema-instance" xsi:schemaLocation="http://maven.apache.org/POM/4.0.0 https://maven.apache.org/xsd/maven-4.0.0.xsd">
    <modelVersion>4.0.0</modelVersion>
    <parent>
        <groupId>org.apache.nifi</groupId>
        <artifactId>nifi</artifactId>
        <version>1.16.0-SNAPSHOT</version>
    </parent>
    <artifactId>nifi-api</artifactId>
    <packaging>jar</packaging>
<<<<<<< HEAD
    <!-- This module should kept to having no dependencies -->
    <!--ldp20200426改-->
    <dependencies>
        <dependency>
            <groupId>org.apache.nifi</groupId>
            <artifactId>nifi-client-dto</artifactId>
            <version>${project.version}</version>
        </dependency>
        <dependency>
            <groupId>org.apache.nifi.registry</groupId>
            <artifactId>nifi-registry-data-model</artifactId>
            <version>${nifi.registry.version}</version>
        </dependency>
    </dependencies>
 </project>
=======

    <!--
        This module should have no external dependencies. The following dependency is acceptable ONLY
        due to the fact that it is an optional dependency, and NiFi functions perfectly without it.
        Adding a dependency on nifi-api does not bring in any transitive dependencies.
        The dependency is provided here because Swagger Annotations are used within the Versioned Components
        objects of the NiFi API in order to provide documentation for generating REST API's, generating clients, etc.
        While NiFi does not need these, any application that wants these capabilities can achieve this
        simply by adding their own dependency on Swagger Annotations.
    -->
    <dependencies>
        <dependency>
            <groupId>io.swagger</groupId>
            <artifactId>swagger-annotations</artifactId>
            <version>1.5.16</version>
            <scope>compile</scope>
            <optional>true</optional>
        </dependency>
    </dependencies>
</project>
>>>>>>> f05443dd
<|MERGE_RESOLUTION|>--- conflicted
+++ resolved
@@ -22,7 +22,6 @@
     </parent>
     <artifactId>nifi-api</artifactId>
     <packaging>jar</packaging>
-<<<<<<< HEAD
     <!-- This module should kept to having no dependencies -->
     <!--ldp20200426改-->
     <dependencies>
@@ -36,20 +35,6 @@
             <artifactId>nifi-registry-data-model</artifactId>
             <version>${nifi.registry.version}</version>
         </dependency>
-    </dependencies>
- </project>
-=======
-
-    <!--
-        This module should have no external dependencies. The following dependency is acceptable ONLY
-        due to the fact that it is an optional dependency, and NiFi functions perfectly without it.
-        Adding a dependency on nifi-api does not bring in any transitive dependencies.
-        The dependency is provided here because Swagger Annotations are used within the Versioned Components
-        objects of the NiFi API in order to provide documentation for generating REST API's, generating clients, etc.
-        While NiFi does not need these, any application that wants these capabilities can achieve this
-        simply by adding their own dependency on Swagger Annotations.
-    -->
-    <dependencies>
         <dependency>
             <groupId>io.swagger</groupId>
             <artifactId>swagger-annotations</artifactId>
@@ -58,5 +43,4 @@
             <optional>true</optional>
         </dependency>
     </dependencies>
-</project>
->>>>>>> f05443dd
+ </project>