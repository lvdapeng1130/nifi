--- conflicted
+++ resolved
@@ -18,26 +18,9 @@
     <parent>
         <groupId>org.apache.nifi</groupId>
         <artifactId>nifi</artifactId>
-<<<<<<< HEAD
-        <version>1.13.1-SNAPSHOT</version>
-=======
         <version>1.14.0-SNAPSHOT</version>
->>>>>>> 64b12176
     </parent>
     <artifactId>nifi-api</artifactId>
     <packaging>jar</packaging>
     <!-- This module should kept to having no dependencies -->
-    <!--ldp20200426改-->
-    <dependencies>
-        <dependency>
-            <groupId>org.apache.nifi</groupId>
-            <artifactId>nifi-client-dto</artifactId>
-            <version>${project.version}</version>
-        </dependency>
-        <dependency>
-            <groupId>org.apache.nifi.registry</groupId>
-            <artifactId>nifi-registry-data-model</artifactId>
-            <version>${nifi.registry.version}</version>
-        </dependency>
-    </dependencies>
  </project>