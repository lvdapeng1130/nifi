/*
 * Licensed to the Apache Software Foundation (ASF) under one or more
 * contributor license agreements.  See the NOTICE file distributed with
 * this work for additional information regarding copyright ownership.
 * The ASF licenses this file to You under the Apache License, Version 2.0
 * (the "License"); you may not use this file except in compliance with
 * the License.  You may obtain a copy of the License at
 *
 *     http://www.apache.org/licenses/LICENSE-2.0
 *
 * Unless required by applicable law or agreed to in writing, software
 * distributed under the License is distributed on an "AS IS" BASIS,
 * WITHOUT WARRANTIES OR CONDITIONS OF ANY KIND, either express or implied.
 * See the License for the specific language governing permissions and
 * limitations under the License.
 */
package org.apache.nifi.reporting;

import java.io.IOException;
import java.util.List;
import org.apache.nifi.action.Action;
import org.apache.nifi.controller.status.ProcessGroupStatus;
import org.apache.nifi.provenance.ProvenanceEventRecord;
import org.apache.nifi.provenance.ProvenanceEventRepository;
import org.apache.nifi.reporting.bo.KyCounter;

public interface EventAccess {

    /**
     * @return the status for all components in this Controller
     */
    ProcessGroupStatus getControllerStatus();

    /**
     * @return the status of all components in the specified group.
     */
    ProcessGroupStatus getGroupStatus(final String groupId);

    /**
     * Convenience method to obtain Provenance Events starting with (and
     * including) the given ID. If no event exists with that ID, the first event
     * to be returned will be have an ID greater than <code>firstEventId</code>.
     *
     * @param firstEventId the ID of the first event to obtain
     * @param maxRecords the maximum number of records to obtain
     * @return event records matching query
     * @throws java.io.IOException if unable to get records
     */
    List<ProvenanceEventRecord> getProvenanceEvents(long firstEventId, final int maxRecords) throws IOException;

    /**
     * @return the Provenance Event Repository
     */
    ProvenanceEventRepository getProvenanceRepository();

    /**
     * Obtains flow changes starting with (and including) the given action ID. If no action
     * exists with that ID, the first action to be returned will have an ID greater than
     * <code>firstActionId</code>.
     *
     * @param firstActionId the id of the first action to obtain
     * @param maxActions the maximum number of actions to obtain
     * @return actions with ids greater than or equal to firstActionID, up to the max number of actions
     */
    List<Action> getFlowChanges(int firstActionId, final int maxActions);

<<<<<<< HEAD
    List<KyCounter> getKyCounters();

    KyCounter resetKyCounter(final String identifier);
=======
    /**
     * Returns the total number of bytes read by this instance (at the root process group level, i.e. all events) since the instance started
     *
     * @return the total number of bytes read by this instance
     */
    long getTotalBytesRead();

    /**
     * Returns the total number of bytes written by this instance (at the root process group level, i.e. all events) since the instance started
     *
     * @return the total number of bytes written by this instance
     */
    long getTotalBytesWritten();

    /**
     * Returns the total number of bytes sent by this instance (at the root process group level) since the instance started
     *
     * @return the total number of bytes sent by this instance
     */
    long getTotalBytesSent();

    /**
     * Returns the total number of bytes received by this instance (at the root process group level) since the instance started
     *
     * @return the total number of bytes received by this instance
     */
    long getTotalBytesReceived();
>>>>>>> 47a6e9f5

}<|MERGE_RESOLUTION|>--- conflicted
+++ resolved
@@ -64,11 +64,9 @@
      */
     List<Action> getFlowChanges(int firstActionId, final int maxActions);
 
-<<<<<<< HEAD
     List<KyCounter> getKyCounters();
 
     KyCounter resetKyCounter(final String identifier);
-=======
     /**
      * Returns the total number of bytes read by this instance (at the root process group level, i.e. all events) since the instance started
      *
@@ -96,6 +94,5 @@
      * @return the total number of bytes received by this instance
      */
     long getTotalBytesReceived();
->>>>>>> 47a6e9f5
 
 }