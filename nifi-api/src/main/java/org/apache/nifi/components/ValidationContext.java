--- conflicted
+++ resolved
@@ -23,10 +23,7 @@
 
 import java.util.Collection;
 import java.util.Map;
-<<<<<<< HEAD
-=======
 import java.util.function.Function;
->>>>>>> 932496e1
 
 public interface ValidationContext extends PropertyContext {
 
