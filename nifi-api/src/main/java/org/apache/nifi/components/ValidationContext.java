/*
 * Licensed to the Apache Software Foundation (ASF) under one or more
 * contributor license agreements.  See the NOTICE file distributed with
 * this work for additional information regarding copyright ownership.
 * The ASF licenses this file to You under the Apache License, Version 2.0
 * (the "License"); you may not use this file except in compliance with
 * the License.  You may obtain a copy of the License at
 *
 *     http://www.apache.org/licenses/LICENSE-2.0
 *
 * Unless required by applicable law or agreed to in writing, software
 * distributed under the License is distributed on an "AS IS" BASIS,
 * WITHOUT WARRANTIES OR CONDITIONS OF ANY KIND, either express or implied.
 * See the License for the specific language governing permissions and
 * limitations under the License.
 */
package org.apache.nifi.components;

import java.util.Collection;
import java.util.Map;
import org.apache.nifi.context.PropertyContext;
import org.apache.nifi.controller.ControllerService;
import org.apache.nifi.controller.ControllerServiceLookup;
import org.apache.nifi.expression.ExpressionLanguageCompiler;

<<<<<<< HEAD
import java.util.Collection;
import java.util.Map;
import java.util.function.Function;

=======
>>>>>>> 47a6e9f5
public interface ValidationContext extends PropertyContext {

    /**
     * @return the {@link ControllerServiceLookup} which can be used to obtain
     * Controller Services
     */
    ControllerServiceLookup getControllerServiceLookup();

    /**
     * @param controllerService to lookup the validation context of
     * @return a ValidationContext that is appropriate for validating the given
     * {@link ControllerService}
     */
    ValidationContext getControllerServiceValidationContext(ControllerService controllerService);

    /**
     * @return a new {@link ExpressionLanguageCompiler} that can be used to
     * compile & evaluate Attribute Expressions
     */
    ExpressionLanguageCompiler newExpressionLanguageCompiler();

    /**
     * @param value to make a PropertyValue object for
     * @return a PropertyValue that represents the given value
     */
    PropertyValue newPropertyValue(String value);

    /**
     * @return a Map of all configured Properties
     */
    Map<PropertyDescriptor, String> getProperties();

    /**
     * @return the currently configured Annotation Data
     */
    String getAnnotationData();

    /**
     * There are times when the framework needs to consider a component valid,
     * even if it references an invalid ControllerService. This method will
     * return <code>false</code> if the component is to be considered valid even
     * if the given Controller Service is referenced and is invalid.
     *
     * @param service to check if validation is required
     * @return <code>false</code> if the component is to be considered valid
     * even if the given Controller Service is referenced and is invalid
     */
    boolean isValidationRequired(ControllerService service);

    /**
     * @param value to test whether expression language is present
     * @return <code>true</code> if the given value contains a NiFi Expression
     * Language expression, <code>false</code> if it does not
     */
    boolean isExpressionLanguagePresent(String value);

    /**
     * @param propertyName to test whether expression language is supported
     * @return <code>true</code> if the property with the given name supports
     * the NiFi Expression Language, <code>false</code> if the property does not
     * support the Expression Language or is not a valid property name
     */
    boolean isExpressionLanguageSupported(String propertyName);

    /**
     * Returns the identifier of the ProcessGroup that the component being validated lives in
     *
     * @return the identifier of the ProcessGroup that the component being validated lives in
     */
    String getProcessGroupIdentifier();

    /**
     * Returns a Collection containing the names of all Parameters that are referenced by the property with the given name
     * @return  a Collection containing the names of all Parameters that are referenced by the property with the given name
     */
    Collection<String> getReferencedParameters(String propertyName);

    /**
     * @param parameterName the name of the Parameter
     * @return <code>true</code> if a Parameter with the given name is defined in the currently selected Parameter Context
     */
    boolean isParameterDefined(String parameterName);

    /**
     * Returns <code>true</code> if a Parameter with the given name is defined and has a non-null value, <code>false</code> if either the Parameter
     * is not defined or the Parameter is defined but has a value of <code>null</code>.
     * @param parameterName the name of the parameter
     * @return <code>true</code> if the Parameter is defined and has a non-null value, false otherwise
     */
    boolean isParameterSet(String parameterName);

    /**
     * Determines whether or not the dependencies of the given Property Descriptor are satisfied.
     * If the given Property Descriptor has no dependency on another property, then the dependency is satisfied.
     * If there is at least one dependency, then all dependencies must be satisfied.
     * In order for a dependency to be considered satisfied, all of the following must be true:
     * <ul>
     *     <li>The property that is depended upon has all of its dependencies satisfied.</li>
     *     <li>If the given Property Descriptor depends on a given AllowableValue, then the property that is depended upon has a value that falls within the given range of Allowable Values for
     *     the dependency.</li>
     * </ul>
     *
     * @param propertyDescriptor the property descriptor
     * @param propertyDescriptorLookup a lookup for converting from a property name to the property descriptor with that name
     * @return <code>true</code> if all dependencies of the given property descriptor are satisfied, <code>false</code> otherwise
     */
    boolean isDependencySatisfied(PropertyDescriptor propertyDescriptor, Function<String, PropertyDescriptor> propertyDescriptorLookup);
}<|MERGE_RESOLUTION|>--- conflicted
+++ resolved
@@ -23,13 +23,6 @@
 import org.apache.nifi.controller.ControllerServiceLookup;
 import org.apache.nifi.expression.ExpressionLanguageCompiler;
 
-<<<<<<< HEAD
-import java.util.Collection;
-import java.util.Map;
-import java.util.function.Function;
-
-=======
->>>>>>> 47a6e9f5
 public interface ValidationContext extends PropertyContext {
 
     /**
@@ -120,21 +113,4 @@
      * @return <code>true</code> if the Parameter is defined and has a non-null value, false otherwise
      */
     boolean isParameterSet(String parameterName);
-
-    /**
-     * Determines whether or not the dependencies of the given Property Descriptor are satisfied.
-     * If the given Property Descriptor has no dependency on another property, then the dependency is satisfied.
-     * If there is at least one dependency, then all dependencies must be satisfied.
-     * In order for a dependency to be considered satisfied, all of the following must be true:
-     * <ul>
-     *     <li>The property that is depended upon has all of its dependencies satisfied.</li>
-     *     <li>If the given Property Descriptor depends on a given AllowableValue, then the property that is depended upon has a value that falls within the given range of Allowable Values for
-     *     the dependency.</li>
-     * </ul>
-     *
-     * @param propertyDescriptor the property descriptor
-     * @param propertyDescriptorLookup a lookup for converting from a property name to the property descriptor with that name
-     * @return <code>true</code> if all dependencies of the given property descriptor are satisfied, <code>false</code> otherwise
-     */
-    boolean isDependencySatisfied(PropertyDescriptor propertyDescriptor, Function<String, PropertyDescriptor> propertyDescriptorLookup);
 }