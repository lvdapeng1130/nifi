<?xml version="1.0" encoding="UTF-8"?>
<!-- Licensed to the Apache Software Foundation (ASF) under one or more contributor
license agreements. See the NOTICE file distributed with this work for additional
information regarding copyright ownership. The ASF licenses this file to
You under the Apache License, Version 2.0 (the "License"); you may not use
this file except in compliance with the License. You may obtain a copy of
the License at http://www.apache.org/licenses/LICENSE-2.0 Unless required
by applicable law or agreed to in writing, software distributed under the
License is distributed on an "AS IS" BASIS, WITHOUT WARRANTIES OR CONDITIONS
OF ANY KIND, either express or implied. See the License for the specific
language governing permissions and limitations under the License. -->
<project xmlns="http://maven.apache.org/POM/4.0.0" xmlns:xsi="http://www.w3.org/2001/XMLSchema-instance" xsi:schemaLocation="http://maven.apache.org/POM/4.0.0 https://maven.apache.org/xsd/maven-4.0.0.xsd">
    <modelVersion>4.0.0</modelVersion>

    <parent>
        <groupId>org.apache.nifi</groupId>
        <artifactId>nifi</artifactId>
        <version>1.18.0</version>
    </parent>

    <artifactId>nifi-docker</artifactId>
<<<<<<< HEAD
    <version>1.18.0</version>
=======
>>>>>>> 109e54cd
    <packaging>pom</packaging>

    <properties>
        <nifi.version>${project.version}</nifi.version>
    </properties>

    <modules>
        <module>dockermaven</module>
        <module>dockerhub</module>
    </modules>

    <build>
        <pluginManagement>
            <plugins>
                <plugin>
                    <groupId>com.spotify</groupId>
                    <artifactId>dockerfile-maven-plugin</artifactId>
                    <version>1.4.13</version>
                    <executions>
                        <execution>
                            <id>default</id>
                            <goals>
                                <goal>build</goal>
                                <goal>push</goal>
                            </goals>
                        </execution>
                    </executions>
                    <configuration>
                        <tag>${nifi.version}</tag>
                    </configuration>
                </plugin>
            </plugins>
        </pluginManagement>
    </build>

</project><|MERGE_RESOLUTION|>--- conflicted
+++ resolved
@@ -19,10 +19,6 @@
     </parent>
 
     <artifactId>nifi-docker</artifactId>
-<<<<<<< HEAD
-    <version>1.18.0</version>
-=======
->>>>>>> 109e54cd
     <packaging>pom</packaging>
 
     <properties>
