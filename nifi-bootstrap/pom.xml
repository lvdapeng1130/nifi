<?xml version="1.0" encoding="UTF-8"?>
<!-- Licensed to the Apache Software Foundation (ASF) under one or more contributor 
license agreements. See the NOTICE file distributed with this work for additional 
information regarding copyright ownership. The ASF licenses this file to 
You under the Apache License, Version 2.0 (the "License"); you may not use 
this file except in compliance with the License. You may obtain a copy of 
the License at http://www.apache.org/licenses/LICENSE-2.0 Unless required 
by applicable law or agreed to in writing, software distributed under the 
License is distributed on an "AS IS" BASIS, WITHOUT WARRANTIES OR CONDITIONS 
OF ANY KIND, either express or implied. See the License for the specific 
language governing permissions and limitations under the License. -->
<project xmlns="http://maven.apache.org/POM/4.0.0" xmlns:xsi="http://www.w3.org/2001/XMLSchema-instance" xsi:schemaLocation="http://maven.apache.org/POM/4.0.0 https://maven.apache.org/xsd/maven-4.0.0.xsd">
    <modelVersion>4.0.0</modelVersion>
    <parent>
        <groupId>org.apache.nifi</groupId>
        <artifactId>nifi</artifactId>
        <version>1.18.0</version>
    </parent>
    <artifactId>nifi-bootstrap</artifactId>
    <packaging>jar</packaging>

    <dependencies>
        <dependency>
            <groupId>org.slf4j</groupId>
            <artifactId>slf4j-api</artifactId>
        </dependency>
        <dependency>
            <groupId>org.apache.nifi</groupId>
            <artifactId>nifi-api</artifactId>
            <version>1.18.0</version>
            <scope>compile</scope>
        </dependency>
        <dependency>
            <groupId>org.apache.nifi</groupId>
            <artifactId>nifi-bootstrap-utils</artifactId>
            <version>1.18.0</version>
        </dependency>
        <dependency>
            <groupId>org.apache.nifi</groupId>
            <artifactId>nifi-utils</artifactId>
            <version>1.18.0</version>
        </dependency>
        <dependency>
            <groupId>org.apache.nifi</groupId>
            <artifactId>nifi-security-utils</artifactId>
            <version>1.18.0</version>
<<<<<<< HEAD
=======
        </dependency>
        <dependency>
            <groupId>org.apache.nifi</groupId>
            <artifactId>nifi-xml-processing</artifactId>
            <version>1.18.0</version>
>>>>>>> 109e54cd
        </dependency>
        <dependency>
            <groupId>org.apache.nifi</groupId>
            <artifactId>nifi-flow-encryptor</artifactId>
            <version>1.18.0</version>
            <scope>runtime</scope>
        </dependency>
        <dependency>
            <groupId>org.apache.nifi</groupId>
            <artifactId>nifi-single-user-utils</artifactId>
            <version>1.18.0</version>
<<<<<<< HEAD
=======
            <scope>runtime</scope>
        </dependency>
        <!-- Jakarta Mail 1 required for compatibility with Jakarta Activation 1 used with JAXB 2 -->
        <dependency>
            <groupId>jakarta.mail</groupId>
            <artifactId>jakarta.mail-api</artifactId>
            <version>1.6.7</version>
        </dependency>
        <dependency>
            <groupId>com.sun.mail</groupId>
            <artifactId>jakarta.mail</artifactId>
            <version>1.6.7</version>
        </dependency>
        <dependency>
            <groupId>jakarta.activation</groupId>
            <artifactId>jakarta.activation-api</artifactId>
            <version>1.2.2</version>
>>>>>>> 109e54cd
            <scope>runtime</scope>
        </dependency>
        <dependency>
            <groupId>com.sun.activation</groupId>
            <artifactId>jakarta.activation</artifactId>
            <version>1.2.2</version>
            <scope>runtime</scope>
        </dependency>
        <dependency>
            <groupId>org.apache.nifi</groupId>
            <artifactId>nifi-expression-language</artifactId>
            <version>1.18.0</version>
<<<<<<< HEAD
=======
        </dependency>
        <dependency>
            <groupId>org.apache.commons</groupId>
            <artifactId>commons-lang3</artifactId>
>>>>>>> 109e54cd
        </dependency>
        <dependency>
            <groupId>com.squareup.okhttp3</groupId>
            <artifactId>okhttp</artifactId>
        </dependency>
        <dependency>
            <groupId>com.squareup.okhttp3</groupId>
            <artifactId>mockwebserver</artifactId>
            <scope>test</scope>
        </dependency>
        <!-- This needs to be here because it is relied upon by the nifi-runtime which starts NiFi.  It uses this bootstrap module
        and the libs that get laid down in lib/bootstrap to create a child classloader with these bits in it -->
        <dependency>
            <groupId>org.apache.nifi</groupId>
            <artifactId>nifi-properties-loader</artifactId>
            <version>1.18.0</version>
        </dependency>
        <dependency>
            <groupId>org.apache.nifi</groupId>
            <artifactId>nifi-mock</artifactId>
            <version>1.18.0</version>
            <scope>test</scope>
        </dependency>
    </dependencies>
</project><|MERGE_RESOLUTION|>--- conflicted
+++ resolved
@@ -44,14 +44,11 @@
             <groupId>org.apache.nifi</groupId>
             <artifactId>nifi-security-utils</artifactId>
             <version>1.18.0</version>
-<<<<<<< HEAD
-=======
         </dependency>
         <dependency>
             <groupId>org.apache.nifi</groupId>
             <artifactId>nifi-xml-processing</artifactId>
             <version>1.18.0</version>
->>>>>>> 109e54cd
         </dependency>
         <dependency>
             <groupId>org.apache.nifi</groupId>
@@ -63,8 +60,6 @@
             <groupId>org.apache.nifi</groupId>
             <artifactId>nifi-single-user-utils</artifactId>
             <version>1.18.0</version>
-<<<<<<< HEAD
-=======
             <scope>runtime</scope>
         </dependency>
         <!-- Jakarta Mail 1 required for compatibility with Jakarta Activation 1 used with JAXB 2 -->
@@ -82,7 +77,6 @@
             <groupId>jakarta.activation</groupId>
             <artifactId>jakarta.activation-api</artifactId>
             <version>1.2.2</version>
->>>>>>> 109e54cd
             <scope>runtime</scope>
         </dependency>
         <dependency>
@@ -95,13 +89,10 @@
             <groupId>org.apache.nifi</groupId>
             <artifactId>nifi-expression-language</artifactId>
             <version>1.18.0</version>
-<<<<<<< HEAD
-=======
         </dependency>
         <dependency>
             <groupId>org.apache.commons</groupId>
             <artifactId>commons-lang3</artifactId>
->>>>>>> 109e54cd
         </dependency>
         <dependency>
             <groupId>com.squareup.okhttp3</groupId>
